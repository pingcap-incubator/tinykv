--- conflicted
+++ resolved
@@ -1028,117 +1028,6 @@
 	}
 }
 
-<<<<<<< HEAD
-// TestRaftFreesReadOnlyMem ensures raft will free read request from
-// readOnly readIndexQueue and pendingReadIndex map.
-// related issue: https://github.com/etcd-io/etcd/issues/7571
-func TestRaftFreesReadOnlyMem(t *testing.T) {
-	sm := newTestRaft(1, []uint64{1, 2}, 5, 1, NewMemoryStorage())
-	sm.becomeCandidate()
-	sm.becomeLeader()
-	sm.RaftLog.commitTo(sm.RaftLog.LastIndex())
-
-	ctx := []byte("ctx")
-
-	// leader starts linearizable read request.
-	// more info: raft dissertation 6.4, step 2.
-	sm.Step(pb.Message{From: 2, MsgType: pb.MessageType_MsgReadIndex, Entries: []*pb.Entry{{Data: ctx}}})
-	msgs := sm.readMessages()
-	if len(msgs) != 1 {
-		t.Fatalf("len(msgs) = %d, want 1", len(msgs))
-	}
-	if msgs[0].MsgType != pb.MessageType_MsgHeartbeat {
-		t.Fatalf("type = %v, want MessageType_MsgHeartbeat", msgs[0].MsgType)
-	}
-	if !bytes.Equal(msgs[0].Context, ctx) {
-		t.Fatalf("Context = %v, want %v", msgs[0].Context, ctx)
-	}
-	if len(sm.readOnly.readIndexQueue) != 1 {
-		t.Fatalf("len(readIndexQueue) = %v, want 1", len(sm.readOnly.readIndexQueue))
-	}
-	if len(sm.readOnly.pendingReadIndex) != 1 {
-		t.Fatalf("len(pendingReadIndex) = %v, want 1", len(sm.readOnly.pendingReadIndex))
-	}
-	if _, ok := sm.readOnly.pendingReadIndex[string(ctx)]; !ok {
-		t.Fatalf("can't find context %v in pendingReadIndex ", ctx)
-	}
-
-	// heartbeat responses from majority of followers (1 in this case)
-	// acknowledge the authority of the leader.
-	// more info: raft dissertation 6.4, step 3.
-	sm.Step(pb.Message{From: 2, MsgType: pb.MessageType_MsgHeartbeatResponse, Context: ctx})
-	if len(sm.readOnly.readIndexQueue) != 0 {
-		t.Fatalf("len(readIndexQueue) = %v, want 0", len(sm.readOnly.readIndexQueue))
-	}
-	if len(sm.readOnly.pendingReadIndex) != 0 {
-		t.Fatalf("len(pendingReadIndex) = %v, want 0", len(sm.readOnly.pendingReadIndex))
-	}
-	if _, ok := sm.readOnly.pendingReadIndex[string(ctx)]; ok {
-		t.Fatalf("found context %v in pendingReadIndex, want none", ctx)
-=======
-// TestMessageType_MsgAppendResponseWaitReset verifies the resume behavior of a leader
-// MessageType_MsgAppendResponse.
-func TestMessageType_MsgAppendResponseWaitReset(t *testing.T) {
-	sm := newTestRaft(1, []uint64{1, 2, 3}, 5, 1, NewMemoryStorage())
-	sm.becomeCandidate()
-	sm.becomeLeader()
-
-	// The new leader has just emitted a new Term 4 entry; consume those messages
-	// from the outgoing queue.
-	sm.bcastAppend()
-	sm.readMessages()
-
-	// Node 2 acks the first entry, making it committed.
-	sm.Step(pb.Message{
-		From:    2,
-		MsgType: pb.MessageType_MsgAppendResponse,
-		Index:   1,
-	})
-	if sm.RaftLog.committed != 1 {
-		t.Fatalf("expected committed to be 1, got %d", sm.RaftLog.committed)
-	}
-	// Also consume the MessageType_MsgAppend messages that update Commit on the followers.
-	sm.readMessages()
-
-	// A new command is now proposed on node 1.
-	sm.Step(pb.Message{
-		From:    1,
-		MsgType: pb.MessageType_MsgPropose,
-		Entries: []*pb.Entry{{}},
-	})
-
-	// The command is broadcast to all nodes not in the wait state.
-	// Node 2 left the wait state due to its MessageType_MsgAppendResponse, but node 3 is still waiting.
-	msgs := sm.readMessages()
-	if len(msgs) != 1 {
-		t.Fatalf("expected 1 message, got %d: %+v", len(msgs), msgs)
-	}
-	if msgs[0].MsgType != pb.MessageType_MsgAppend || msgs[0].To != 2 {
-		t.Errorf("expected MessageType_MsgAppend to node 2, got %v to %d", msgs[0].MsgType, msgs[0].To)
-	}
-	if len(msgs[0].Entries) != 1 || msgs[0].Entries[0].Index != 2 {
-		t.Errorf("expected to send entry 2, but got %v", msgs[0].Entries)
-	}
-
-	// Now Node 3 acks the first entry. This releases the wait and entry 2 is sent.
-	sm.Step(pb.Message{
-		From:    3,
-		MsgType: pb.MessageType_MsgAppendResponse,
-		Index:   1,
-	})
-	msgs = sm.readMessages()
-	if len(msgs) != 1 {
-		t.Fatalf("expected 1 message, got %d: %+v", len(msgs), msgs)
-	}
-	if msgs[0].MsgType != pb.MessageType_MsgAppend || msgs[0].To != 3 {
-		t.Errorf("expected MessageType_MsgAppend to node 3, got %v to %d", msgs[0].MsgType, msgs[0].To)
-	}
-	if len(msgs[0].Entries) != 1 || msgs[0].Entries[0].Index != 2 {
-		t.Errorf("expected to send entry 2, but got %v", msgs[0].Entries)
->>>>>>> 1cfa2bb4
-	}
-}
-
 func TestRecvMessageType_MsgRequestVote(t *testing.T) {
 	msgType := pb.MessageType_MsgRequestVote
 	msgRespType := pb.MessageType_MsgRequestVoteResponse
