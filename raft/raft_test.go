--- conflicted
+++ resolved
@@ -1424,63 +1424,7 @@
 	checkLeaderTransferState(t, lead, StateLeader, 1)
 }
 
-<<<<<<< HEAD
-func TestLeaderTransferTimeout(t *testing.T) {
-	nt := newNetwork(nil, nil, nil)
-	nt.send(pb.Message{From: 1, To: 1, MsgType: pb.MessageType_MsgHup})
-
-	nt.isolate(3)
-
-	lead := nt.peers[1].(*Raft)
-
-	// Transfer leadership to isolated node, wait for timeout.
-	nt.send(pb.Message{From: 3, To: 1, MsgType: pb.MessageType_MsgTransferLeader})
-	if lead.leadTransferee != 3 {
-		t.Fatalf("wait transferring, leadTransferee = %v, want %v", lead.leadTransferee, 3)
-	}
-	for i := 0; i < lead.heartbeatTimeout; i++ {
-		lead.tick()
-	}
-	if lead.leadTransferee != 3 {
-		t.Fatalf("wait transferring, leadTransferee = %v, want %v", lead.leadTransferee, 3)
-	}
-
-	for i := 0; i < lead.electionTimeout-lead.heartbeatTimeout; i++ {
-		lead.tick()
-	}
-
-	checkLeaderTransferState(t, lead, StateLeader, 1)
-}
-
-func TestLeaderTransferIgnoreProposal(t *testing.T) {
-	nt := newNetwork(nil, nil, nil)
-	nt.send(pb.Message{From: 1, To: 1, MsgType: pb.MessageType_MsgHup})
-
-	nt.isolate(3)
-
-	lead := nt.peers[1].(*Raft)
-
-	// Transfer leadership to isolated node to let transfer pending, then send proposal.
-	nt.send(pb.Message{From: 3, To: 1, MsgType: pb.MessageType_MsgTransferLeader})
-	if lead.leadTransferee != 3 {
-		t.Fatalf("wait transferring, leadTransferee = %v, want %v", lead.leadTransferee, 3)
-	}
-
-	nt.send(pb.Message{From: 1, To: 1, MsgType: pb.MessageType_MsgPropose, Entries: []*pb.Entry{{}}})
-	err := lead.Step(pb.Message{From: 1, To: 1, MsgType: pb.MessageType_MsgPropose, Entries: []*pb.Entry{{}}})
-	if err != ErrProposalDropped {
-		t.Fatalf("should return drop proposal error while transferring")
-	}
-
-	if lead.Prs[1].Match != 1 {
-		t.Fatalf("node 1 has match %d, want %d", lead.Prs[1].Match, 1)
-	}
-}
-
-func TestLeaderTransferReceiveHigherTermVote(t *testing.T) {
-=======
 func TestLeaderTransferReceiveHigherTermVote3C(t *testing.T) {
->>>>>>> 2394a655
 	nt := newNetwork(nil, nil, nil)
 	nt.send(pb.Message{From: 1, To: 1, MsgType: pb.MessageType_MsgHup})
 
