// Copyright 2015 The etcd Authors
//
// Licensed under the Apache License, Version 2.0 (the "License");
// you may not use this file except in compliance with the License.
// You may obtain a copy of the License at
//
//     http://www.apache.org/licenses/LICENSE-2.0
//
// Unless required by applicable law or agreed to in writing, software
// distributed under the License is distributed on an "AS IS" BASIS,
// WITHOUT WARRANTIES OR CONDITIONS OF ANY KIND, either express or implied.
// See the License for the specific language governing permissions and
// limitations under the License.

package raft

import (
	"bytes"
	"fmt"
	"math"
	"math/rand"
	"reflect"
	"strings"
	"testing"

	pb "github.com/pingcap-incubator/tinykv/proto/pkg/eraftpb"
)

// nextEnts returns the appliable entries and updates the applied index
func nextEnts(r *Raft, s *MemoryStorage) (ents []pb.Entry) {
	// Transfer all unstable entries to "stable" storage.
	s.Append(r.RaftLog.unstableEntries())
	r.RaftLog.stableTo(r.RaftLog.LastIndex(), r.RaftLog.lastTerm())

	ents = r.RaftLog.nextEnts()
	r.RaftLog.appliedTo(r.RaftLog.committed)
	return ents
}

func mustAppendEntry(r *Raft, ents ...pb.Entry) {
	if !r.appendEntry(ents...) {
		panic("entry unexpectedly dropped")
	}
}

type stateMachine interface {
	Step(m pb.Message) error
	readMessages() []pb.Message
}

func (r *Raft) readMessages() []pb.Message {
	msgs := r.msgs
	r.msgs = make([]pb.Message, 0)

	return msgs
}

func TestProgressBecomeProbe(t *testing.T) {
	match := uint64(1)
	tests := []struct {
		p     *Progress
		wnext uint64
	}{
		{
			&Progress{State: ProgressStateReplicate, Match: match, Next: 5, ins: newInflights(256)},
			2,
		},
		{
			// snapshot finish
			&Progress{State: ProgressStateSnapshot, Match: match, Next: 5, PendingSnapshot: 10, ins: newInflights(256)},
			11,
		},
		{
			// snapshot failure
			&Progress{State: ProgressStateSnapshot, Match: match, Next: 5, PendingSnapshot: 0, ins: newInflights(256)},
			2,
		},
	}
	for i, tt := range tests {
		tt.p.becomeProbe()
		if tt.p.State != ProgressStateProbe {
			t.Errorf("#%d: state = %s, want %s", i, tt.p.State, ProgressStateProbe)
		}
		if tt.p.Match != match {
			t.Errorf("#%d: match = %d, want %d", i, tt.p.Match, match)
		}
		if tt.p.Next != tt.wnext {
			t.Errorf("#%d: next = %d, want %d", i, tt.p.Next, tt.wnext)
		}
	}
}

func TestProgressBecomeReplicate(t *testing.T) {
	p := &Progress{State: ProgressStateProbe, Match: 1, Next: 5, ins: newInflights(256)}
	p.becomeReplicate()

	if p.State != ProgressStateReplicate {
		t.Errorf("state = %s, want %s", p.State, ProgressStateReplicate)
	}
	if p.Match != 1 {
		t.Errorf("match = %d, want 1", p.Match)
	}
	if w := p.Match + 1; p.Next != w {
		t.Errorf("next = %d, want %d", p.Next, w)
	}
}

func TestProgressBecomeSnapshot(t *testing.T) {
	p := &Progress{State: ProgressStateProbe, Match: 1, Next: 5, ins: newInflights(256)}
	p.becomeSnapshot(10)

	if p.State != ProgressStateSnapshot {
		t.Errorf("state = %s, want %s", p.State, ProgressStateSnapshot)
	}
	if p.Match != 1 {
		t.Errorf("match = %d, want 1", p.Match)
	}
	if p.PendingSnapshot != 10 {
		t.Errorf("pendingSnapshot = %d, want 10", p.PendingSnapshot)
	}
}

func TestProgressUpdate(t *testing.T) {
	prevM, prevN := uint64(3), uint64(5)
	tests := []struct {
		update uint64

		wm  uint64
		wn  uint64
		wok bool
	}{
		{prevM - 1, prevM, prevN, false},        // do not decrease match, next
		{prevM, prevM, prevN, false},            // do not decrease next
		{prevM + 1, prevM + 1, prevN, true},     // increase match, do not decrease next
		{prevM + 2, prevM + 2, prevN + 1, true}, // increase match, next
	}
	for i, tt := range tests {
		p := &Progress{
			Match: prevM,
			Next:  prevN,
		}
		ok := p.maybeUpdate(tt.update)
		if ok != tt.wok {
			t.Errorf("#%d: ok= %v, want %v", i, ok, tt.wok)
		}
		if p.Match != tt.wm {
			t.Errorf("#%d: match= %d, want %d", i, p.Match, tt.wm)
		}
		if p.Next != tt.wn {
			t.Errorf("#%d: next= %d, want %d", i, p.Next, tt.wn)
		}
	}
}

func TestProgressMaybeDecr(t *testing.T) {
	tests := []struct {
		state    ProgressStateType
		m        uint64
		n        uint64
		rejected uint64
		last     uint64

		w  bool
		wn uint64
	}{
		{
			// state replicate and rejected is not greater than match
			ProgressStateReplicate, 5, 10, 5, 5, false, 10,
		},
		{
			// state replicate and rejected is not greater than match
			ProgressStateReplicate, 5, 10, 4, 4, false, 10,
		},
		{
			// state replicate and rejected is greater than match
			// directly decrease to match+1
			ProgressStateReplicate, 5, 10, 9, 9, true, 6,
		},
		{
			// next-1 != rejected is always false
			ProgressStateProbe, 0, 0, 0, 0, false, 0,
		},
		{
			// next-1 != rejected is always false
			ProgressStateProbe, 0, 10, 5, 5, false, 10,
		},
		{
			// next>1 = decremented by 1
			ProgressStateProbe, 0, 10, 9, 9, true, 9,
		},
		{
			// next>1 = decremented by 1
			ProgressStateProbe, 0, 2, 1, 1, true, 1,
		},
		{
			// next<=1 = reset to 1
			ProgressStateProbe, 0, 1, 0, 0, true, 1,
		},
		{
			// decrease to min(rejected, last+1)
			ProgressStateProbe, 0, 10, 9, 2, true, 3,
		},
		{
			// rejected < 1, reset to 1
			ProgressStateProbe, 0, 10, 9, 0, true, 1,
		},
	}
	for i, tt := range tests {
		p := &Progress{
			State: tt.state,
			Match: tt.m,
			Next:  tt.n,
		}
		if g := p.maybeDecrTo(tt.rejected, tt.last); g != tt.w {
			t.Errorf("#%d: maybeDecrTo= %t, want %t", i, g, tt.w)
		}
		if gm := p.Match; gm != tt.m {
			t.Errorf("#%d: match= %d, want %d", i, gm, tt.m)
		}
		if gn := p.Next; gn != tt.wn {
			t.Errorf("#%d: next= %d, want %d", i, gn, tt.wn)
		}
	}
}

func TestProgressIsPaused(t *testing.T) {
	tests := []struct {
		state  ProgressStateType
		paused bool

		w bool
	}{
		{ProgressStateProbe, false, false},
		{ProgressStateProbe, true, true},
		{ProgressStateReplicate, false, false},
		{ProgressStateReplicate, true, false},
		{ProgressStateSnapshot, false, true},
		{ProgressStateSnapshot, true, true},
	}
	for i, tt := range tests {
		p := &Progress{
			State:  tt.state,
			Paused: tt.paused,
			ins:    newInflights(256),
		}
		if g := p.IsPaused(); g != tt.w {
			t.Errorf("#%d: paused= %t, want %t", i, g, tt.w)
		}
	}
}

// TestProgressResume ensures that progress.maybeUpdate and progress.maybeDecrTo
// will reset progress.paused.
func TestProgressResume(t *testing.T) {
	p := &Progress{
		Next:   2,
		Paused: true,
	}
	p.maybeDecrTo(1, 1)
	if p.Paused {
		t.Errorf("paused= %v, want false", p.Paused)
	}
	p.Paused = true
	p.maybeUpdate(2)
	if p.Paused {
		t.Errorf("paused= %v, want false", p.Paused)
	}
}

func TestProgressLeader(t *testing.T) {
	r := newTestRaft(1, []uint64{1, 2}, 5, 1, NewMemoryStorage())
	r.becomeCandidate()
	r.becomeLeader()
	r.Prs[2].becomeReplicate()

	// Send proposals to r1. The first 5 entries should be appended to the log.
	propMsg := pb.Message{From: 1, To: 1, MsgType: pb.MessageType_MsgPropose, Entries: []*pb.Entry{{Data: []byte("foo")}}}
	for i := 0; i < 5; i++ {
		if pr := r.Prs[r.id]; pr.State != ProgressStateReplicate || pr.Match != uint64(i+1) || pr.Next != pr.Match+1 {
			t.Errorf("unexpected progress %v", pr)
		}
		if err := r.Step(propMsg); err != nil {
			t.Fatalf("proposal resulted in error: %v", err)
		}
	}
}

// TestProgressResumeByHeartbeatResp ensures raft.heartbeat reset progress.paused by heartbeat response.
func TestProgressResumeByHeartbeatResp(t *testing.T) {
	r := newTestRaft(1, []uint64{1, 2}, 5, 1, NewMemoryStorage())
	r.becomeCandidate()
	r.becomeLeader()

	r.Prs[2].Paused = true

	r.Step(pb.Message{From: 1, To: 1, MsgType: pb.MessageType_MsgBeat})
	if !r.Prs[2].Paused {
		t.Errorf("paused = %v, want true", r.Prs[2].Paused)
	}

	r.Prs[2].becomeReplicate()
	r.Step(pb.Message{From: 2, To: 1, MsgType: pb.MessageType_MsgHeartbeatResponse})
	if r.Prs[2].Paused {
		t.Errorf("paused = %v, want false", r.Prs[2].Paused)
	}
}

func TestProgressPaused(t *testing.T) {
	r := newTestRaft(1, []uint64{1, 2}, 5, 1, NewMemoryStorage())
	r.becomeCandidate()
	r.becomeLeader()
	r.Step(pb.Message{From: 1, To: 1, MsgType: pb.MessageType_MsgPropose, Entries: []*pb.Entry{{Data: []byte("somedata")}}})
	r.Step(pb.Message{From: 1, To: 1, MsgType: pb.MessageType_MsgPropose, Entries: []*pb.Entry{{Data: []byte("somedata")}}})
	r.Step(pb.Message{From: 1, To: 1, MsgType: pb.MessageType_MsgPropose, Entries: []*pb.Entry{{Data: []byte("somedata")}}})

	ms := r.readMessages()
	if len(ms) != 1 {
		t.Errorf("len(ms) = %d, want 1", len(ms))
	}
}

func TestProgressFlowControl(t *testing.T) {
	cfg := newTestConfig(1, []uint64{1, 2}, 5, 1, NewMemoryStorage())
	cfg.MaxInflightMsgs = 3
	cfg.MaxSizePerMsg = 2048
	r := newRaft(cfg)
	r.becomeCandidate()
	r.becomeLeader()

	// Throw away all the messages relating to the initial election.
	r.readMessages()

	// While node 2 is in probe state, propose a bunch of entries.
	r.Prs[2].becomeProbe()
	blob := []byte(strings.Repeat("a", 1000))
	for i := 0; i < 10; i++ {
		r.Step(pb.Message{From: 1, To: 1, MsgType: pb.MessageType_MsgPropose, Entries: []*pb.Entry{{Data: blob}}})
	}

	ms := r.readMessages()
	// First append has two entries: the empty entry to confirm the
	// election, and the first proposal (only one proposal gets sent
	// because we're in probe state).
	if len(ms) != 1 || ms[0].MsgType != pb.MessageType_MsgAppend {
		t.Fatalf("expected 1 MessageType_MsgAppend, got %v", ms)
	}
	if len(ms[0].Entries) != 2 {
		t.Fatalf("expected 2 entries, got %d", len(ms[0].Entries))
	}
	if len(ms[0].Entries[0].Data) != 0 || len(ms[0].Entries[1].Data) != 1000 {
		t.Fatalf("unexpected entry sizes: %v", ms[0].Entries)
	}

	// When this append is acked, we change to replicate state and can
	// send multiple messages at once.
	r.Step(pb.Message{From: 2, To: 1, MsgType: pb.MessageType_MsgAppendResponse, Index: ms[0].Entries[1].Index})
	ms = r.readMessages()
	if len(ms) != 3 {
		t.Fatalf("expected 3 messages, got %d", len(ms))
	}
	for i, m := range ms {
		if m.MsgType != pb.MessageType_MsgAppend {
			t.Errorf("%d: expected MessageType_MsgAppend, got %s", i, m.MsgType)
		}
		if len(m.Entries) != 2 {
			t.Errorf("%d: expected 2 entries, got %d", i, len(m.Entries))
		}
	}

	// Ack all three of those messages together and get the last two
	// messages (containing three entries).
	r.Step(pb.Message{From: 2, To: 1, MsgType: pb.MessageType_MsgAppendResponse, Index: ms[2].Entries[1].Index})
	ms = r.readMessages()
	if len(ms) != 2 {
		t.Fatalf("expected 2 messages, got %d", len(ms))
	}
	for i, m := range ms {
		if m.MsgType != pb.MessageType_MsgAppend {
			t.Errorf("%d: expected MessageType_MsgAppend, got %s", i, m.MsgType)
		}
	}
	if len(ms[0].Entries) != 2 {
		t.Errorf("%d: expected 2 entries, got %d", 0, len(ms[0].Entries))
	}
	if len(ms[1].Entries) != 1 {
		t.Errorf("%d: expected 1 entry, got %d", 1, len(ms[1].Entries))
	}
}

func TestUncommittedEntryLimit(t *testing.T) {
	// Use a relatively large number of entries here to prevent regression of a
	// bug which computed the size before it was fixed. This test would fail
	// with the bug, either because we'd get dropped proposals earlier than we
	// expect them, or because the final tally ends up nonzero. (At the time of
	// writing, the former).
	const maxEntries = 1024
	testEntry := pb.Entry{Data: []byte("testdata")}
	maxEntrySize := maxEntries * PayloadSize(&testEntry)

	cfg := newTestConfig(1, []uint64{1, 2, 3}, 5, 1, NewMemoryStorage())
	cfg.MaxUncommittedEntriesSize = uint64(maxEntrySize)
	cfg.MaxInflightMsgs = 2 * 1024 // avoid interference
	r := newRaft(cfg)
	r.becomeCandidate()
	r.becomeLeader()
	if n := r.uncommittedSize; n != 0 {
		t.Fatalf("expected zero uncommitted size, got %d bytes", n)
	}

	// Set the two followers to the replicate state. Commit to tail of log.
	const numFollowers = 2
	r.Prs[2].becomeReplicate()
	r.Prs[3].becomeReplicate()
	r.uncommittedSize = 0

	// Send proposals to r1. The first 5 entries should be appended to the log.
	propMsg := pb.Message{From: 1, To: 1, MsgType: pb.MessageType_MsgPropose, Entries: []*pb.Entry{&testEntry}}
	propEnts := make([]pb.Entry, maxEntries)
	for i := 0; i < maxEntries; i++ {
		if err := r.Step(propMsg); err != nil {
			t.Fatalf("proposal resulted in error: %v", err)
		}
		propEnts[i] = testEntry
	}

	// Send one more proposal to r1. It should be rejected.
	if err := r.Step(propMsg); err != ErrProposalDropped {
		t.Fatalf("proposal not dropped: %v", err)
	}

	// Read messages and reduce the uncommitted size as if we had committed
	// these entries.
	ms := r.readMessages()
	if e := maxEntries * numFollowers; len(ms) != e {
		t.Fatalf("expected %d messages, got %d", e, len(ms))
	}
	r.reduceUncommittedSize(propEnts)
	if r.uncommittedSize != 0 {
		t.Fatalf("committed everything, but still tracking %d", r.uncommittedSize)
	}

	// Send a single large proposal to r1. Should be accepted even though it
	// pushes us above the limit because we were beneath it before the proposal.
	propEnts = make([]pb.Entry, 2*maxEntries)
	propEntsLarge := make([]*pb.Entry, 2*maxEntries)
	for i := range propEnts {
		propEnts[i] = testEntry
		propEntsLarge[i] = &testEntry
	}
	propMsgLarge := pb.Message{From: 1, To: 1, MsgType: pb.MessageType_MsgPropose, Entries: propEntsLarge}
	if err := r.Step(propMsgLarge); err != nil {
		t.Fatalf("proposal resulted in error: %v", err)
	}

	// Send one more proposal to r1. It should be rejected, again.
	if err := r.Step(propMsg); err != ErrProposalDropped {
		t.Fatalf("proposal not dropped: %v", err)
	}

	// Read messages and reduce the uncommitted size as if we had committed
	// these entries.
	ms = r.readMessages()
	if e := 1 * numFollowers; len(ms) != e {
		t.Fatalf("expected %d messages, got %d", e, len(ms))
	}
	r.reduceUncommittedSize(propEnts)
	if n := r.uncommittedSize; n != 0 {
		t.Fatalf("expected zero uncommitted size, got %d", n)
	}
}

func TestLeaderElection(t *testing.T) {
	var cfg func(*Config)
	candState := StateCandidate
	candTerm := uint64(1)
	tests := []struct {
		*network
		state   StateType
		expTerm uint64
	}{
		{newNetworkWithConfig(cfg, nil, nil, nil), StateLeader, 1},
		{newNetworkWithConfig(cfg, nil, nil, nopStepper), StateLeader, 1},
		{newNetworkWithConfig(cfg, nil, nopStepper, nopStepper), candState, candTerm},
		{newNetworkWithConfig(cfg, nil, nopStepper, nopStepper, nil), candState, candTerm},
		{newNetworkWithConfig(cfg, nil, nopStepper, nopStepper, nil, nil), StateLeader, 1},

		// three logs further along than 0, but in the same term so rejections
		// are returned instead of the votes being ignored.
		{newNetworkWithConfig(cfg,
			nil, entsWithConfig(cfg, 1), entsWithConfig(cfg, 1), entsWithConfig(cfg, 1, 1), nil),
			StateFollower, 1},
	}

	for i, tt := range tests {
		tt.send(pb.Message{From: 1, To: 1, MsgType: pb.MessageType_MsgHup})
		sm := tt.network.peers[1].(*Raft)
		if sm.State != tt.state {
			t.Errorf("#%d: state = %s, want %s", i, sm.State, tt.state)
		}
		if g := sm.Term; g != tt.expTerm {
			t.Errorf("#%d: term = %d, want %d", i, g, tt.expTerm)
		}
	}
}

// testLeaderCycle verifies that each node in a cluster can campaign
// and be elected in turn. This ensures that elections work when not
// starting from a clean slate (as they do in TestLeaderElection)
func TestLeaderCycle(t *testing.T) {
	var cfg func(*Config)
	n := newNetworkWithConfig(cfg, nil, nil, nil)
	for campaignerID := uint64(1); campaignerID <= 3; campaignerID++ {
		n.send(pb.Message{From: campaignerID, To: campaignerID, MsgType: pb.MessageType_MsgHup})

		for _, peer := range n.peers {
			sm := peer.(*Raft)
			if sm.id == campaignerID && sm.State != StateLeader {
				t.Errorf("campaigning node %d state = %v, want StateLeader",
					sm.id, sm.State)
			} else if sm.id != campaignerID && sm.State != StateFollower {
				t.Errorf("after campaign of node %d, "+
					"node %d had state = %v, want StateFollower",
					campaignerID, sm.id, sm.State)
			}
		}
	}
}

// TestLeaderElectionOverwriteNewerLogs tests a scenario in which a
// newly-elected leader does *not* have the newest (i.e. highest term)
// log entries, and must overwrite higher-term log entries with
// lower-term ones.
func TestLeaderElectionOverwriteNewerLogs(t *testing.T) {
	var cfg func(*Config)
	// This network represents the results of the following sequence of
	// events:
	// - Node 1 won the election in term 1.
	// - Node 1 replicated a log entry to node 2 but died before sending
	//   it to other nodes.
	// - Node 3 won the second election in term 2.
	// - Node 3 wrote an entry to its logs but died without sending it
	//   to any other nodes.
	//
	// At this point, nodes 1, 2, and 3 all have uncommitted entries in
	// their logs and could win an election at term 3. The winner's log
	// entry overwrites the losers'. (TestLeaderSyncFollowerLog tests
	// the case where older log entries are overwritten, so this test
	// focuses on the case where the newer entries are lost).
	n := newNetworkWithConfig(cfg,
		entsWithConfig(cfg, 1),     // Node 1: Won first election
		entsWithConfig(cfg, 1),     // Node 2: Got logs from node 1
		entsWithConfig(cfg, 2),     // Node 3: Won second election
		votedWithConfig(cfg, 3, 2), // Node 4: Voted but didn't get logs
		votedWithConfig(cfg, 3, 2)) // Node 5: Voted but didn't get logs

	// Node 1 campaigns. The election fails because a quorum of nodes
	// know about the election that already happened at term 2. Node 1's
	// term is pushed ahead to 2.
	n.send(pb.Message{From: 1, To: 1, MsgType: pb.MessageType_MsgHup})
	sm1 := n.peers[1].(*Raft)
	if sm1.State != StateFollower {
		t.Errorf("state = %s, want StateFollower", sm1.State)
	}
	if sm1.Term != 2 {
		t.Errorf("term = %d, want 2", sm1.Term)
	}

	// Node 1 campaigns again with a higher term. This time it succeeds.
	n.send(pb.Message{From: 1, To: 1, MsgType: pb.MessageType_MsgHup})
	if sm1.State != StateLeader {
		t.Errorf("state = %s, want StateLeader", sm1.State)
	}
	if sm1.Term != 3 {
		t.Errorf("term = %d, want 3", sm1.Term)
	}

	// Now all nodes agree on a log entry with term 1 at index 1 (and
	// term 3 at index 2).
	for i := range n.peers {
		sm := n.peers[i].(*Raft)
		entries := sm.RaftLog.allEntries()
		if len(entries) != 2 {
			t.Fatalf("node %d: len(entries) == %d, want 2", i, len(entries))
		}
		if entries[0].Term != 1 {
			t.Errorf("node %d: term at index 1 == %d, want 1", i, entries[0].Term)
		}
		if entries[1].Term != 3 {
			t.Errorf("node %d: term at index 2 == %d, want 3", i, entries[1].Term)
		}
	}
}

func TestVoteFromAnyState(t *testing.T) {
	vt := pb.MessageType_MsgRequestVote
	vt_resp := pb.MessageType_MsgRequestVoteResponse
	for st := StateType(0); st < numStates; st++ {
		r := newTestRaft(1, []uint64{1, 2, 3}, 10, 1, NewMemoryStorage())
		r.Term = 1

		switch st {
		case StateFollower:
			r.becomeFollower(r.Term, 3)
		case StateCandidate:
			r.becomeCandidate()
		case StateLeader:
			r.becomeCandidate()
			r.becomeLeader()
		}

		// Note that setting our state above may have advanced r.Term
		// past its initial value.
		newTerm := r.Term + 1

		msg := pb.Message{
			From:    2,
			To:      1,
			MsgType: vt,
			Term:    newTerm,
			LogTerm: newTerm,
			Index:   42,
		}
		if err := r.Step(msg); err != nil {
			t.Errorf("%s,%s: Step failed: %s", vt, st, err)
		}
		if len(r.msgs) != 1 {
			t.Errorf("%s,%s: %d response messages, want 1: %+v", vt, st, len(r.msgs), r.msgs)
		} else {
			resp := r.msgs[0]
			if resp.MsgType != vt_resp {
				t.Errorf("%s,%s: response message is %s, want %s",
					vt, st, resp.MsgType, vt_resp)
			}
			if resp.Reject {
				t.Errorf("%s,%s: unexpected rejection", vt, st)
			}
		}

		// If this was a vote, we reset our state and term.
		if r.State != StateFollower {
			t.Errorf("%s,%s: state %s, want %s", vt, st, r.State, StateFollower)
		}
		if r.Term != newTerm {
			t.Errorf("%s,%s: term %d, want %d", vt, st, r.Term, newTerm)
		}
		if r.Vote != 2 {
			t.Errorf("%s,%s: vote %d, want 2", vt, st, r.Vote)
		}
	}
}

func TestLogReplication(t *testing.T) {
	tests := []struct {
		*network
		msgs       []pb.Message
		wcommitted uint64
	}{
		{
			newNetwork(nil, nil, nil),
			[]pb.Message{
				{From: 1, To: 1, MsgType: pb.MessageType_MsgPropose, Entries: []*pb.Entry{{Data: []byte("somedata")}}},
			},
			2,
		},
		{
			newNetwork(nil, nil, nil),
			[]pb.Message{
				{From: 1, To: 1, MsgType: pb.MessageType_MsgPropose, Entries: []*pb.Entry{{Data: []byte("somedata")}}},
				{From: 1, To: 2, MsgType: pb.MessageType_MsgHup},
				{From: 1, To: 2, MsgType: pb.MessageType_MsgPropose, Entries: []*pb.Entry{{Data: []byte("somedata")}}},
			},
			4,
		},
	}

	for i, tt := range tests {
		tt.send(pb.Message{From: 1, To: 1, MsgType: pb.MessageType_MsgHup})

		for _, m := range tt.msgs {
			tt.send(m)
		}

		for j, x := range tt.network.peers {
			sm := x.(*Raft)

			if sm.RaftLog.committed != tt.wcommitted {
				t.Errorf("#%d.%d: committed = %d, want %d", i, j, sm.RaftLog.committed, tt.wcommitted)
			}

			ents := []pb.Entry{}
			for _, e := range nextEnts(sm, tt.network.storage[j]) {
				if e.Data != nil {
					ents = append(ents, e)
				}
			}
			props := []pb.Message{}
			for _, m := range tt.msgs {
				if m.MsgType == pb.MessageType_MsgPropose {
					props = append(props, m)
				}
			}
			for k, m := range props {
				if !bytes.Equal(ents[k].Data, m.Entries[0].Data) {
					t.Errorf("#%d.%d: data = %d, want %d", i, j, ents[k].Data, m.Entries[0].Data)
				}
			}
		}
	}
}

func TestSingleNodeCommit(t *testing.T) {
	tt := newNetwork(nil)
	tt.send(pb.Message{From: 1, To: 1, MsgType: pb.MessageType_MsgHup})
	tt.send(pb.Message{From: 1, To: 1, MsgType: pb.MessageType_MsgPropose, Entries: []*pb.Entry{{Data: []byte("some data")}}})
	tt.send(pb.Message{From: 1, To: 1, MsgType: pb.MessageType_MsgPropose, Entries: []*pb.Entry{{Data: []byte("some data")}}})

	sm := tt.peers[1].(*Raft)
	if sm.RaftLog.committed != 3 {
		t.Errorf("committed = %d, want %d", sm.RaftLog.committed, 3)
	}
}

// TestCannotCommitWithoutNewTermEntry tests the entries cannot be committed
// when leader changes, no new proposal comes in and ChangeTerm proposal is
// filtered.
func TestCannotCommitWithoutNewTermEntry(t *testing.T) {
	tt := newNetwork(nil, nil, nil, nil, nil)
	tt.send(pb.Message{From: 1, To: 1, MsgType: pb.MessageType_MsgHup})

	// 0 cannot reach 2,3,4
	tt.cut(1, 3)
	tt.cut(1, 4)
	tt.cut(1, 5)

	tt.send(pb.Message{From: 1, To: 1, MsgType: pb.MessageType_MsgPropose, Entries: []*pb.Entry{{Data: []byte("some data")}}})
	tt.send(pb.Message{From: 1, To: 1, MsgType: pb.MessageType_MsgPropose, Entries: []*pb.Entry{{Data: []byte("some data")}}})

	sm := tt.peers[1].(*Raft)
	if sm.RaftLog.committed != 1 {
		t.Errorf("committed = %d, want %d", sm.RaftLog.committed, 1)
	}

	// network recovery
	tt.recover()
	// avoid committing ChangeTerm proposal
	tt.ignore(pb.MessageType_MsgAppend)

	// elect 2 as the new leader with term 2
	tt.send(pb.Message{From: 2, To: 2, MsgType: pb.MessageType_MsgHup})

	// no log entries from previous term should be committed
	sm = tt.peers[2].(*Raft)
	if sm.RaftLog.committed != 1 {
		t.Errorf("committed = %d, want %d", sm.RaftLog.committed, 1)
	}

	tt.recover()
	// send heartbeat; reset wait
	tt.send(pb.Message{From: 2, To: 2, MsgType: pb.MessageType_MsgBeat})
	// append an entry at current term
	tt.send(pb.Message{From: 2, To: 2, MsgType: pb.MessageType_MsgPropose, Entries: []*pb.Entry{{Data: []byte("some data")}}})
	// expect the committed to be advanced
	if sm.RaftLog.committed != 5 {
		t.Errorf("committed = %d, want %d", sm.RaftLog.committed, 5)
	}
}

// TestCommitWithoutNewTermEntry tests the entries could be committed
// when leader changes, no new proposal comes in.
func TestCommitWithoutNewTermEntry(t *testing.T) {
	tt := newNetwork(nil, nil, nil, nil, nil)
	tt.send(pb.Message{From: 1, To: 1, MsgType: pb.MessageType_MsgHup})

	// 0 cannot reach 2,3,4
	tt.cut(1, 3)
	tt.cut(1, 4)
	tt.cut(1, 5)

	tt.send(pb.Message{From: 1, To: 1, MsgType: pb.MessageType_MsgPropose, Entries: []*pb.Entry{{Data: []byte("some data")}}})
	tt.send(pb.Message{From: 1, To: 1, MsgType: pb.MessageType_MsgPropose, Entries: []*pb.Entry{{Data: []byte("some data")}}})

	sm := tt.peers[1].(*Raft)
	if sm.RaftLog.committed != 1 {
		t.Errorf("committed = %d, want %d", sm.RaftLog.committed, 1)
	}

	// network recovery
	tt.recover()

	// elect 2 as the new leader with term 2
	// after append a ChangeTerm entry from the current term, all entries
	// should be committed
	tt.send(pb.Message{From: 2, To: 2, MsgType: pb.MessageType_MsgHup})

	if sm.RaftLog.committed != 4 {
		t.Errorf("committed = %d, want %d", sm.RaftLog.committed, 4)
	}
}

func TestDuelingCandidates(t *testing.T) {
	a := newTestRaft(1, []uint64{1, 2, 3}, 10, 1, NewMemoryStorage())
	b := newTestRaft(2, []uint64{1, 2, 3}, 10, 1, NewMemoryStorage())
	c := newTestRaft(3, []uint64{1, 2, 3}, 10, 1, NewMemoryStorage())

	nt := newNetwork(a, b, c)
	nt.cut(1, 3)

	nt.send(pb.Message{From: 1, To: 1, MsgType: pb.MessageType_MsgHup})
	nt.send(pb.Message{From: 3, To: 3, MsgType: pb.MessageType_MsgHup})

	// 1 becomes leader since it receives votes from 1 and 2
	sm := nt.peers[1].(*Raft)
	if sm.State != StateLeader {
		t.Errorf("state = %s, want %s", sm.State, StateLeader)
	}

	// 3 stays as candidate since it receives a vote from 3 and a rejection from 2
	sm = nt.peers[3].(*Raft)
	if sm.State != StateCandidate {
		t.Errorf("state = %s, want %s", sm.State, StateCandidate)
	}

	nt.recover()

	// candidate 3 now increases its term and tries to vote again
	// we expect it to disrupt the leader 1 since it has a higher term
	// 3 will be follower again since both 1 and 2 rejects its vote request since 3 does not have a long enough log
	nt.send(pb.Message{From: 3, To: 3, MsgType: pb.MessageType_MsgHup})

	wlog := &RaftLog{
		storage:   &MemoryStorage{ents: []pb.Entry{{}, {Data: nil, Term: 1, Index: 1}}},
		committed: 1,
		unstable:  unstable{offset: 2},
	}
	tests := []struct {
		sm      *Raft
		state   StateType
		term    uint64
		raftLog *RaftLog
	}{
		{a, StateFollower, 2, wlog},
		{b, StateFollower, 2, wlog},
		{c, StateFollower, 2, newLog(NewMemoryStorage(), raftLogger)},
	}

	for i, tt := range tests {
		if g := tt.sm.State; g != tt.state {
			t.Errorf("#%d: state = %s, want %s", i, g, tt.state)
		}
		if g := tt.sm.Term; g != tt.term {
			t.Errorf("#%d: term = %d, want %d", i, g, tt.term)
		}
		base := ltoa(tt.raftLog)
		if sm, ok := nt.peers[1+uint64(i)].(*Raft); ok {
			l := ltoa(sm.RaftLog)
			if g := diffu(base, l); g != "" {
				t.Errorf("#%d: diff:\n%s", i, g)
			}
		} else {
			t.Logf("#%d: empty log", i)
		}
	}
}

func TestCandidateConcede(t *testing.T) {
	tt := newNetwork(nil, nil, nil)
	tt.isolate(1)

	tt.send(pb.Message{From: 1, To: 1, MsgType: pb.MessageType_MsgHup})
	tt.send(pb.Message{From: 3, To: 3, MsgType: pb.MessageType_MsgHup})

	// heal the partition
	tt.recover()
	// send heartbeat; reset wait
	tt.send(pb.Message{From: 3, To: 3, MsgType: pb.MessageType_MsgBeat})

	data := []byte("force follower")
	// send a proposal to 3 to flush out a MessageType_MsgAppend to 1
	tt.send(pb.Message{From: 3, To: 3, MsgType: pb.MessageType_MsgPropose, Entries: []*pb.Entry{{Data: data}}})
	// send heartbeat; flush out commit
	tt.send(pb.Message{From: 3, To: 3, MsgType: pb.MessageType_MsgBeat})

	a := tt.peers[1].(*Raft)
	if g := a.State; g != StateFollower {
		t.Errorf("state = %s, want %s", g, StateFollower)
	}
	if g := a.Term; g != 1 {
		t.Errorf("term = %d, want %d", g, 1)
	}
	wantLog := ltoa(&RaftLog{
		storage: &MemoryStorage{
			ents: []pb.Entry{{}, {Data: nil, Term: 1, Index: 1}, {Term: 1, Index: 2, Data: data}},
		},
		unstable:  unstable{offset: 3},
		committed: 2,
	})
	for i, p := range tt.peers {
		if sm, ok := p.(*Raft); ok {
			l := ltoa(sm.RaftLog)
			if g := diffu(wantLog, l); g != "" {
				t.Errorf("#%d: diff:\n%s", i, g)
			}
		} else {
			t.Logf("#%d: empty log", i)
		}
	}
}

func TestSingleNodeCandidate(t *testing.T) {
	tt := newNetwork(nil)
	tt.send(pb.Message{From: 1, To: 1, MsgType: pb.MessageType_MsgHup})

	sm := tt.peers[1].(*Raft)
	if sm.State != StateLeader {
		t.Errorf("state = %d, want %d", sm.State, StateLeader)
	}
}

func TestOldMessages(t *testing.T) {
	tt := newNetwork(nil, nil, nil)
	// make 0 leader @ term 3
	tt.send(pb.Message{From: 1, To: 1, MsgType: pb.MessageType_MsgHup})
	tt.send(pb.Message{From: 2, To: 2, MsgType: pb.MessageType_MsgHup})
	tt.send(pb.Message{From: 1, To: 1, MsgType: pb.MessageType_MsgHup})
	// pretend we're an old leader trying to make progress; this entry is expected to be ignored.
	tt.send(pb.Message{From: 2, To: 1, MsgType: pb.MessageType_MsgAppend, Term: 2, Entries: []*pb.Entry{{Index: 3, Term: 2}}})
	// commit a new entry
	tt.send(pb.Message{From: 1, To: 1, MsgType: pb.MessageType_MsgPropose, Entries: []*pb.Entry{{Data: []byte("somedata")}}})

	ilog := &RaftLog{
		storage: &MemoryStorage{
			ents: []pb.Entry{
				{}, {Data: nil, Term: 1, Index: 1},
				{Data: nil, Term: 2, Index: 2}, {Data: nil, Term: 3, Index: 3},
				{Data: []byte("somedata"), Term: 3, Index: 4},
			},
		},
		unstable:  unstable{offset: 5},
		committed: 4,
	}
	base := ltoa(ilog)
	for i, p := range tt.peers {
		if sm, ok := p.(*Raft); ok {
			l := ltoa(sm.RaftLog)
			if g := diffu(base, l); g != "" {
				t.Errorf("#%d: diff:\n%s", i, g)
			}
		} else {
			t.Logf("#%d: empty log", i)
		}
	}
}

// TestOldMessagesReply - optimization - reply with new term.

func TestProposal(t *testing.T) {
	tests := []struct {
		*network
		success bool
	}{
		{newNetwork(nil, nil, nil), true},
		{newNetwork(nil, nil, nopStepper), true},
		{newNetwork(nil, nopStepper, nopStepper), false},
		{newNetwork(nil, nopStepper, nopStepper, nil), false},
		{newNetwork(nil, nopStepper, nopStepper, nil, nil), true},
	}

	for j, tt := range tests {
		send := func(m pb.Message) {
			defer func() {
				// only recover if we expect it to panic (success==false)
				if !tt.success {
					e := recover()
					if e != nil {
						t.Logf("#%d: err: %s", j, e)
					}
				}
			}()
			tt.send(m)
		}

		data := []byte("somedata")

		// promote 1 to become leader
		send(pb.Message{From: 1, To: 1, MsgType: pb.MessageType_MsgHup})
		send(pb.Message{From: 1, To: 1, MsgType: pb.MessageType_MsgPropose, Entries: []*pb.Entry{{Data: data}}})

		wantLog := newLog(NewMemoryStorage(), raftLogger)
		if tt.success {
			wantLog = &RaftLog{
				storage: &MemoryStorage{
					ents: []pb.Entry{{}, {Data: nil, Term: 1, Index: 1}, {Term: 1, Index: 2, Data: data}},
				},
				unstable:  unstable{offset: 3},
				committed: 2}
		}
		base := ltoa(wantLog)
		for i, p := range tt.peers {
			if sm, ok := p.(*Raft); ok {
				l := ltoa(sm.RaftLog)
				if g := diffu(base, l); g != "" {
					t.Errorf("#%d: diff:\n%s", i, g)
				}
			} else {
				t.Logf("#%d: empty log", i)
			}
		}
		sm := tt.network.peers[1].(*Raft)
		if g := sm.Term; g != 1 {
			t.Errorf("#%d: term = %d, want %d", j, g, 1)
		}
	}
}

func TestProposalByProxy(t *testing.T) {
	data := []byte("somedata")
	tests := []*network{
		newNetwork(nil, nil, nil),
		newNetwork(nil, nil, nopStepper),
	}

	for j, tt := range tests {
		// promote 0 the leader
		tt.send(pb.Message{From: 1, To: 1, MsgType: pb.MessageType_MsgHup})

		// propose via follower
		tt.send(pb.Message{From: 2, To: 2, MsgType: pb.MessageType_MsgPropose, Entries: []*pb.Entry{{Data: []byte("somedata")}}})

		wantLog := &RaftLog{
			storage: &MemoryStorage{
				ents: []pb.Entry{{}, {Data: nil, Term: 1, Index: 1}, {Term: 1, Data: data, Index: 2}},
			},
			unstable:  unstable{offset: 3},
			committed: 2}
		base := ltoa(wantLog)
		for i, p := range tt.peers {
			if sm, ok := p.(*Raft); ok {
				l := ltoa(sm.RaftLog)
				if g := diffu(base, l); g != "" {
					t.Errorf("#%d: diff:\n%s", i, g)
				}
			} else {
				t.Logf("#%d: empty log", i)
			}
		}
		sm := tt.peers[1].(*Raft)
		if g := sm.Term; g != 1 {
			t.Errorf("#%d: term = %d, want %d", j, g, 1)
		}
	}
}

func TestCommit(t *testing.T) {
	tests := []struct {
		matches []uint64
		logs    []pb.Entry
		smTerm  uint64
		w       uint64
	}{
		// single
		{[]uint64{1}, []pb.Entry{{Index: 1, Term: 1}}, 1, 1},
		{[]uint64{1}, []pb.Entry{{Index: 1, Term: 1}}, 2, 0},
		{[]uint64{2}, []pb.Entry{{Index: 1, Term: 1}, {Index: 2, Term: 2}}, 2, 2},
		{[]uint64{1}, []pb.Entry{{Index: 1, Term: 2}}, 2, 1},

		// odd
		{[]uint64{2, 1, 1}, []pb.Entry{{Index: 1, Term: 1}, {Index: 2, Term: 2}}, 1, 1},
		{[]uint64{2, 1, 1}, []pb.Entry{{Index: 1, Term: 1}, {Index: 2, Term: 1}}, 2, 0},
		{[]uint64{2, 1, 2}, []pb.Entry{{Index: 1, Term: 1}, {Index: 2, Term: 2}}, 2, 2},
		{[]uint64{2, 1, 2}, []pb.Entry{{Index: 1, Term: 1}, {Index: 2, Term: 1}}, 2, 0},

		// even
		{[]uint64{2, 1, 1, 1}, []pb.Entry{{Index: 1, Term: 1}, {Index: 2, Term: 2}}, 1, 1},
		{[]uint64{2, 1, 1, 1}, []pb.Entry{{Index: 1, Term: 1}, {Index: 2, Term: 1}}, 2, 0},
		{[]uint64{2, 1, 1, 2}, []pb.Entry{{Index: 1, Term: 1}, {Index: 2, Term: 2}}, 1, 1},
		{[]uint64{2, 1, 1, 2}, []pb.Entry{{Index: 1, Term: 1}, {Index: 2, Term: 1}}, 2, 0},
		{[]uint64{2, 1, 2, 2}, []pb.Entry{{Index: 1, Term: 1}, {Index: 2, Term: 2}}, 2, 2},
		{[]uint64{2, 1, 2, 2}, []pb.Entry{{Index: 1, Term: 1}, {Index: 2, Term: 1}}, 2, 0},
	}

	for i, tt := range tests {
		storage := NewMemoryStorage()
		storage.Append(tt.logs)
		storage.hardState = pb.HardState{Term: tt.smTerm}

		sm := newTestRaft(1, []uint64{1}, 10, 2, storage)
		for j := 0; j < len(tt.matches); j++ {
			sm.setProgress(uint64(j)+1, tt.matches[j], tt.matches[j]+1)
		}
		sm.maybeCommit()
		if g := sm.RaftLog.committed; g != tt.w {
			t.Errorf("#%d: committed = %d, want %d", i, g, tt.w)
		}
	}
}

func TestPastElectionTimeout(t *testing.T) {
	tests := []struct {
		elapse       int
		wprobability float64
		round        bool
	}{
		{5, 0, false},
		{10, 0.1, true},
		{13, 0.4, true},
		{15, 0.6, true},
		{18, 0.9, true},
		{20, 1, false},
	}

	for i, tt := range tests {
		sm := newTestRaft(1, []uint64{1}, 10, 1, NewMemoryStorage())
		sm.electionElapsed = tt.elapse
		c := 0
		for j := 0; j < 10000; j++ {
			sm.resetRandomizedElectionTimeout()
			if sm.pastElectionTimeout() {
				c++
			}
		}
		got := float64(c) / 10000.0
		if tt.round {
			got = math.Floor(got*10+0.5) / 10.0
		}
		if got != tt.wprobability {
			t.Errorf("#%d: probability = %v, want %v", i, got, tt.wprobability)
		}
	}
}

// ensure that the Step function ignores the message from old term and does not pass it to the
// actual stepX function.
func TestStepIgnoreOldTermMsg(t *testing.T) {
	called := false
	fakeStep := func(r *Raft, m pb.Message) error {
		called = true
		return nil
	}
	sm := newTestRaft(1, []uint64{1}, 10, 1, NewMemoryStorage())
	sm.step = fakeStep
	sm.Term = 2
	sm.Step(pb.Message{MsgType: pb.MessageType_MsgAppend, Term: sm.Term - 1})
	if called {
		t.Errorf("stepFunc called = %v , want %v", called, false)
	}
}

// TestHandleMessageType_MsgAppend ensures:
// 1. Reply false if log doesn’t contain an entry at prevLogIndex whose term matches prevLogTerm.
// 2. If an existing entry conflicts with a new one (same index but different terms),
//    delete the existing entry and all that follow it; append any new entries not already in the log.
// 3. If leaderCommit > commitIndex, set commitIndex = min(leaderCommit, index of last new entry).
func TestHandleMessageType_MsgAppend(t *testing.T) {
	tests := []struct {
		m       pb.Message
		wIndex  uint64
		wCommit uint64
		wReject bool
	}{
		// Ensure 1
		{pb.Message{MsgType: pb.MessageType_MsgAppend, Term: 2, LogTerm: 3, Index: 2, Commit: 3}, 2, 0, true}, // previous log mismatch
		{pb.Message{MsgType: pb.MessageType_MsgAppend, Term: 2, LogTerm: 3, Index: 3, Commit: 3}, 2, 0, true}, // previous log non-exist

		// Ensure 2
		{pb.Message{MsgType: pb.MessageType_MsgAppend, Term: 2, LogTerm: 1, Index: 1, Commit: 1}, 2, 1, false},
		{pb.Message{MsgType: pb.MessageType_MsgAppend, Term: 2, LogTerm: 0, Index: 0, Commit: 1, Entries: []*pb.Entry{{Index: 1, Term: 2}}}, 1, 1, false},
		{pb.Message{MsgType: pb.MessageType_MsgAppend, Term: 2, LogTerm: 2, Index: 2, Commit: 3, Entries: []*pb.Entry{{Index: 3, Term: 2}, {Index: 4, Term: 2}}}, 4, 3, false},
		{pb.Message{MsgType: pb.MessageType_MsgAppend, Term: 2, LogTerm: 2, Index: 2, Commit: 4, Entries: []*pb.Entry{{Index: 3, Term: 2}}}, 3, 3, false},
		{pb.Message{MsgType: pb.MessageType_MsgAppend, Term: 2, LogTerm: 1, Index: 1, Commit: 4, Entries: []*pb.Entry{{Index: 2, Term: 2}}}, 2, 2, false},

		// Ensure 3
		{pb.Message{MsgType: pb.MessageType_MsgAppend, Term: 1, LogTerm: 1, Index: 1, Commit: 3}, 2, 1, false},                                            // match entry 1, commit up to last new entry 1
		{pb.Message{MsgType: pb.MessageType_MsgAppend, Term: 1, LogTerm: 1, Index: 1, Commit: 3, Entries: []*pb.Entry{{Index: 2, Term: 2}}}, 2, 2, false}, // match entry 1, commit up to last new entry 2
		{pb.Message{MsgType: pb.MessageType_MsgAppend, Term: 2, LogTerm: 2, Index: 2, Commit: 3}, 2, 2, false},                                            // match entry 2, commit up to last new entry 2
		{pb.Message{MsgType: pb.MessageType_MsgAppend, Term: 2, LogTerm: 2, Index: 2, Commit: 4}, 2, 2, false},                                            // commit up to log.last()
	}

	for i, tt := range tests {
		storage := NewMemoryStorage()
		storage.Append([]pb.Entry{{Index: 1, Term: 1}, {Index: 2, Term: 2}})
		sm := newTestRaft(1, []uint64{1}, 10, 1, storage)
		sm.becomeFollower(2, None)

		sm.handleAppendEntries(tt.m)
		if sm.RaftLog.LastIndex() != tt.wIndex {
			t.Errorf("#%d: lastIndex = %d, want %d", i, sm.RaftLog.LastIndex(), tt.wIndex)
		}
		if sm.RaftLog.committed != tt.wCommit {
			t.Errorf("#%d: committed = %d, want %d", i, sm.RaftLog.committed, tt.wCommit)
		}
		m := sm.readMessages()
		if len(m) != 1 {
			t.Fatalf("#%d: msg = nil, want 1", i)
		}
		if m[0].Reject != tt.wReject {
			t.Errorf("#%d: reject = %v, want %v", i, m[0].Reject, tt.wReject)
		}
	}
}

// TestHandleHeartbeat ensures that the follower commits to the commit in the message.
func TestHandleHeartbeat(t *testing.T) {
	commit := uint64(2)
	tests := []struct {
		m       pb.Message
		wCommit uint64
	}{
		{pb.Message{From: 2, To: 1, MsgType: pb.MessageType_MsgHeartbeat, Term: 2, Commit: commit + 1}, commit + 1},
		{pb.Message{From: 2, To: 1, MsgType: pb.MessageType_MsgHeartbeat, Term: 2, Commit: commit - 1}, commit}, // do not decrease commit
	}

	for i, tt := range tests {
		storage := NewMemoryStorage()
		storage.Append([]pb.Entry{{Index: 1, Term: 1}, {Index: 2, Term: 2}, {Index: 3, Term: 3}})
		sm := newTestRaft(1, []uint64{1, 2}, 5, 1, storage)
		sm.becomeFollower(2, 2)
		sm.RaftLog.commitTo(commit)
		sm.handleHeartbeat(tt.m)
		if sm.RaftLog.committed != tt.wCommit {
			t.Errorf("#%d: committed = %d, want %d", i, sm.RaftLog.committed, tt.wCommit)
		}
		m := sm.readMessages()
		if len(m) != 1 {
			t.Fatalf("#%d: msg = nil, want 1", i)
		}
		if m[0].MsgType != pb.MessageType_MsgHeartbeatResponse {
			t.Errorf("#%d: type = %v, want MessageType_MsgHeartbeatResponse", i, m[0].MsgType)
		}
	}
}

// TestHandleHeartbeatResp ensures that we re-send log entries when we get a heartbeat response.
func TestHandleHeartbeatResp(t *testing.T) {
	storage := NewMemoryStorage()
	storage.Append([]pb.Entry{{Index: 1, Term: 1}, {Index: 2, Term: 2}, {Index: 3, Term: 3}})
	sm := newTestRaft(1, []uint64{1, 2}, 5, 1, storage)
	sm.becomeCandidate()
	sm.becomeLeader()
	sm.RaftLog.commitTo(sm.RaftLog.LastIndex())

	// A heartbeat response from a node that is behind; re-send MessageType_MsgAppend
	sm.Step(pb.Message{From: 2, MsgType: pb.MessageType_MsgHeartbeatResponse})
	msgs := sm.readMessages()
	if len(msgs) != 1 {
		t.Fatalf("len(msgs) = %d, want 1", len(msgs))
	}
	if msgs[0].MsgType != pb.MessageType_MsgAppend {
		t.Errorf("type = %v, want MessageType_MsgAppend", msgs[0].MsgType)
	}

	// A second heartbeat response generates another MessageType_MsgAppend re-send
	sm.Step(pb.Message{From: 2, MsgType: pb.MessageType_MsgHeartbeatResponse})
	msgs = sm.readMessages()
	if len(msgs) != 1 {
		t.Fatalf("len(msgs) = %d, want 1", len(msgs))
	}
	if msgs[0].MsgType != pb.MessageType_MsgAppend {
		t.Errorf("type = %v, want MessageType_MsgAppend", msgs[0].MsgType)
	}

	// Once we have an MessageType_MsgAppendResponse, heartbeats no longer send MessageType_MsgAppend.
	sm.Step(pb.Message{
		From:    2,
		MsgType: pb.MessageType_MsgAppendResponse,
		Index:   msgs[0].Index + uint64(len(msgs[0].Entries)),
	})
	// Consume the message sent in response to MessageType_MsgAppendResponse
	sm.readMessages()

	sm.Step(pb.Message{From: 2, MsgType: pb.MessageType_MsgHeartbeatResponse})
	msgs = sm.readMessages()
	if len(msgs) != 0 {
		t.Fatalf("len(msgs) = %d, want 0: %+v", len(msgs), msgs)
	}
}

// TestMessageType_MsgAppendResponseWaitReset verifies the resume behavior of a leader
// MessageType_MsgAppendResponse.
func TestMessageType_MsgAppendResponseWaitReset(t *testing.T) {
	sm := newTestRaft(1, []uint64{1, 2, 3}, 5, 1, NewMemoryStorage())
	sm.becomeCandidate()
	sm.becomeLeader()

	// The new leader has just emitted a new Term 4 entry; consume those messages
	// from the outgoing queue.
	sm.bcastAppend()
	sm.readMessages()

	// Node 2 acks the first entry, making it committed.
	sm.Step(pb.Message{
		From:    2,
		MsgType: pb.MessageType_MsgAppendResponse,
		Index:   1,
	})
	if sm.RaftLog.committed != 1 {
		t.Fatalf("expected committed to be 1, got %d", sm.RaftLog.committed)
	}
	// Also consume the MessageType_MsgAppend messages that update Commit on the followers.
	sm.readMessages()

	// A new command is now proposed on node 1.
	sm.Step(pb.Message{
		From:    1,
		MsgType: pb.MessageType_MsgPropose,
		Entries: []*pb.Entry{{}},
	})

	// The command is broadcast to all nodes not in the wait state.
	// Node 2 left the wait state due to its MessageType_MsgAppendResponse, but node 3 is still waiting.
	msgs := sm.readMessages()
	if len(msgs) != 1 {
		t.Fatalf("expected 1 message, got %d: %+v", len(msgs), msgs)
	}
	if msgs[0].MsgType != pb.MessageType_MsgAppend || msgs[0].To != 2 {
		t.Errorf("expected MessageType_MsgAppend to node 2, got %v to %d", msgs[0].MsgType, msgs[0].To)
	}
	if len(msgs[0].Entries) != 1 || msgs[0].Entries[0].Index != 2 {
		t.Errorf("expected to send entry 2, but got %v", msgs[0].Entries)
	}

	// Now Node 3 acks the first entry. This releases the wait and entry 2 is sent.
	sm.Step(pb.Message{
		From:    3,
		MsgType: pb.MessageType_MsgAppendResponse,
		Index:   1,
	})
	msgs = sm.readMessages()
	if len(msgs) != 1 {
		t.Fatalf("expected 1 message, got %d: %+v", len(msgs), msgs)
	}
	if msgs[0].MsgType != pb.MessageType_MsgAppend || msgs[0].To != 3 {
		t.Errorf("expected MessageType_MsgAppend to node 3, got %v to %d", msgs[0].MsgType, msgs[0].To)
	}
	if len(msgs[0].Entries) != 1 || msgs[0].Entries[0].Index != 2 {
		t.Errorf("expected to send entry 2, but got %v", msgs[0].Entries)
	}
}

func TestRecvMessageType_MsgRequestVote(t *testing.T) {
	msgType := pb.MessageType_MsgRequestVote
	msgRespType := pb.MessageType_MsgRequestVoteResponse
	tests := []struct {
		state          StateType
		index, logTerm uint64
		voteFor        uint64
		wreject        bool
	}{
		{StateFollower, 0, 0, None, true},
		{StateFollower, 0, 1, None, true},
		{StateFollower, 0, 2, None, true},
		{StateFollower, 0, 3, None, false},

		{StateFollower, 1, 0, None, true},
		{StateFollower, 1, 1, None, true},
		{StateFollower, 1, 2, None, true},
		{StateFollower, 1, 3, None, false},

		{StateFollower, 2, 0, None, true},
		{StateFollower, 2, 1, None, true},
		{StateFollower, 2, 2, None, false},
		{StateFollower, 2, 3, None, false},

		{StateFollower, 3, 0, None, true},
		{StateFollower, 3, 1, None, true},
		{StateFollower, 3, 2, None, false},
		{StateFollower, 3, 3, None, false},

		{StateFollower, 3, 2, 2, false},
		{StateFollower, 3, 2, 1, true},

		{StateLeader, 3, 3, 1, true},
		{StateCandidate, 3, 3, 1, true},
	}

	max := func(a, b uint64) uint64 {
		if a > b {
			return a
		}
		return b
	}

	for i, tt := range tests {
		sm := newTestRaft(1, []uint64{1}, 10, 1, NewMemoryStorage())
		sm.State = tt.state
		switch tt.state {
		case StateFollower:
			sm.step = stepFollower
		case StateCandidate:
			sm.step = stepCandidate
		case StateLeader:
			sm.step = stepLeader
		}
		sm.Vote = tt.voteFor
		sm.RaftLog = &RaftLog{
			storage:  &MemoryStorage{ents: []pb.Entry{{}, {Index: 1, Term: 2}, {Index: 2, Term: 2}}},
			unstable: unstable{offset: 3},
		}

		// raft.Term is greater than or equal to raft.RaftLog.lastTerm. In this
		// test we're only testing MessageType_MsgRequestVote responses when the campaigning node
		// has a different raft log compared to the recipient node.
		// Additionally we're verifying behaviour when the recipient node has
		// already given out its vote for its current term. We're not testing
		// what the recipient node does when receiving a message with a
		// different term number, so we simply initialize both term numbers to
		// be the same.
		term := max(sm.RaftLog.lastTerm(), tt.logTerm)
		sm.Term = term
		sm.Step(pb.Message{MsgType: msgType, Term: term, From: 2, Index: tt.index, LogTerm: tt.logTerm})

		msgs := sm.readMessages()
		if g := len(msgs); g != 1 {
			t.Fatalf("#%d: len(msgs) = %d, want 1", i, g)
			continue
		}
		if g := msgs[0].MsgType; g != msgRespType {
			t.Errorf("#%d, m.MsgType = %v, want %v", i, g, msgRespType)
		}
		if g := msgs[0].Reject; g != tt.wreject {
			t.Errorf("#%d, m.Reject = %v, want %v", i, g, tt.wreject)
		}
	}
}

func TestStateTransition(t *testing.T) {
	tests := []struct {
		from   StateType
		to     StateType
		wallow bool
		wterm  uint64
		wlead  uint64
	}{
		{StateFollower, StateFollower, true, 1, None},
		{StateFollower, StateCandidate, true, 1, None},
		{StateFollower, StateLeader, false, 0, None},

		{StateCandidate, StateFollower, true, 0, None},
		{StateCandidate, StateCandidate, true, 1, None},
		{StateCandidate, StateLeader, true, 0, 1},

		{StateLeader, StateFollower, true, 1, None},
		{StateLeader, StateCandidate, false, 1, None},
		{StateLeader, StateLeader, true, 0, 1},
	}

	for i, tt := range tests {
		func() {
			defer func() {
				if r := recover(); r != nil {
					if tt.wallow {
						t.Errorf("%d: allow = %v, want %v", i, false, true)
					}
				}
			}()

			sm := newTestRaft(1, []uint64{1}, 10, 1, NewMemoryStorage())
			sm.State = tt.from

			switch tt.to {
			case StateFollower:
				sm.becomeFollower(tt.wterm, tt.wlead)
			case StateCandidate:
				sm.becomeCandidate()
			case StateLeader:
				sm.becomeLeader()
			}

			if sm.Term != tt.wterm {
				t.Errorf("%d: term = %d, want %d", i, sm.Term, tt.wterm)
			}
			if sm.Lead != tt.wlead {
				t.Errorf("%d: lead = %d, want %d", i, sm.Lead, tt.wlead)
			}
		}()
	}
}

func TestAllServerStepdown(t *testing.T) {
	tests := []struct {
		state StateType

		wstate StateType
		wterm  uint64
		windex uint64
	}{
		{StateFollower, StateFollower, 3, 0},
		{StateCandidate, StateFollower, 3, 0},
		{StateLeader, StateFollower, 3, 1},
	}

	tmsgTypes := [...]pb.MessageType{pb.MessageType_MsgRequestVote, pb.MessageType_MsgAppend}
	tterm := uint64(3)

	for i, tt := range tests {
		sm := newTestRaft(1, []uint64{1, 2, 3}, 10, 1, NewMemoryStorage())
		switch tt.state {
		case StateFollower:
			sm.becomeFollower(1, None)
		case StateCandidate:
			sm.becomeCandidate()
		case StateLeader:
			sm.becomeCandidate()
			sm.becomeLeader()
		}

		for j, msgType := range tmsgTypes {
			sm.Step(pb.Message{From: 2, MsgType: msgType, Term: tterm, LogTerm: tterm})

			if sm.State != tt.wstate {
				t.Errorf("#%d.%d state = %v , want %v", i, j, sm.State, tt.wstate)
			}
			if sm.Term != tt.wterm {
				t.Errorf("#%d.%d term = %v , want %v", i, j, sm.Term, tt.wterm)
			}
			if sm.RaftLog.LastIndex() != tt.windex {
				t.Errorf("#%d.%d index = %v , want %v", i, j, sm.RaftLog.LastIndex(), tt.windex)
			}
			if uint64(len(sm.RaftLog.allEntries())) != tt.windex {
				t.Errorf("#%d.%d len(ents) = %v , want %v", i, j, len(sm.RaftLog.allEntries()), tt.windex)
			}
			wlead := uint64(2)
			if msgType == pb.MessageType_MsgRequestVote {
				wlead = None
			}
			if sm.Lead != wlead {
				t.Errorf("#%d, sm.Lead = %d, want %d", i, sm.Lead, None)
			}
		}
	}
}

func TestCandidateResetTermMessageType_MsgHeartbeat(t *testing.T) {
	testCandidateResetTerm(t, pb.MessageType_MsgHeartbeat)
}

func TestCandidateResetTermMessageType_MsgAppend(t *testing.T) {
	testCandidateResetTerm(t, pb.MessageType_MsgAppend)
}

// testCandidateResetTerm tests when a candidate receives a
// MessageType_MsgHeartbeat or MessageType_MsgAppend from leader, "Step" resets the term
// with leader's and reverts back to follower.
func testCandidateResetTerm(t *testing.T, mt pb.MessageType) {
	a := newTestRaft(1, []uint64{1, 2, 3}, 10, 1, NewMemoryStorage())
	b := newTestRaft(2, []uint64{1, 2, 3}, 10, 1, NewMemoryStorage())
	c := newTestRaft(3, []uint64{1, 2, 3}, 10, 1, NewMemoryStorage())

	nt := newNetwork(a, b, c)

	nt.send(pb.Message{From: 1, To: 1, MsgType: pb.MessageType_MsgHup})
	if a.State != StateLeader {
		t.Errorf("state = %s, want %s", a.State, StateLeader)
	}
	if b.State != StateFollower {
		t.Errorf("state = %s, want %s", b.State, StateFollower)
	}
	if c.State != StateFollower {
		t.Errorf("state = %s, want %s", c.State, StateFollower)
	}

	// isolate 3 and increase term in rest
	nt.isolate(3)

	nt.send(pb.Message{From: 2, To: 2, MsgType: pb.MessageType_MsgHup})
	nt.send(pb.Message{From: 1, To: 1, MsgType: pb.MessageType_MsgHup})

	if a.State != StateLeader {
		t.Errorf("state = %s, want %s", a.State, StateLeader)
	}
	if b.State != StateFollower {
		t.Errorf("state = %s, want %s", b.State, StateFollower)
	}

	// trigger campaign in isolated c
	c.resetRandomizedElectionTimeout()
	for i := 0; i < c.randomizedElectionTimeout; i++ {
		c.tick()
	}

	if c.State != StateCandidate {
		t.Errorf("state = %s, want %s", c.State, StateCandidate)
	}

	nt.recover()

	// leader sends to isolated candidate
	// and expects candidate to revert to follower
	nt.send(pb.Message{From: 1, To: 3, Term: a.Term, MsgType: mt})

	if c.State != StateFollower {
		t.Errorf("state = %s, want %s", c.State, StateFollower)
	}

	// follower c term is reset with leader's
	if a.Term != c.Term {
		t.Errorf("follower term expected same term as leader's %d, got %d", a.Term, c.Term)
	}
}

// TestDisruptiveFollower tests isolated follower,
// with slow network incoming from leader, election times out
// to become a candidate with an increased term. Then, the
// candiate's response to late leader heartbeat forces the leader
// to step down.
func TestDisruptiveFollower(t *testing.T) {
	n1 := newTestRaft(1, []uint64{1, 2, 3}, 10, 1, NewMemoryStorage())
	n2 := newTestRaft(2, []uint64{1, 2, 3}, 10, 1, NewMemoryStorage())
	n3 := newTestRaft(3, []uint64{1, 2, 3}, 10, 1, NewMemoryStorage())

	n1.becomeFollower(1, None)
	n2.becomeFollower(1, None)
	n3.becomeFollower(1, None)

	nt := newNetwork(n1, n2, n3)

	nt.send(pb.Message{From: 1, To: 1, MsgType: pb.MessageType_MsgHup})

	// check state
	// n1.State == StateLeader
	// n2.State == StateFollower
	// n3.State == StateFollower
	if n1.State != StateLeader {
		t.Fatalf("node 1 state: %s, want %s", n1.State, StateLeader)
	}
	if n2.State != StateFollower {
		t.Fatalf("node 2 state: %s, want %s", n2.State, StateFollower)
	}
	if n3.State != StateFollower {
		t.Fatalf("node 3 state: %s, want %s", n3.State, StateFollower)
	}

	// etcd server "advanceTicksForElection" on restart;
	// this is to expedite campaign trigger when given larger
	// election timeouts (e.g. multi-datacenter deploy)
	// Or leader messages are being delayed while ticks elapse
	setRandomizedElectionTimeout(n3, n3.electionTimeout+2)
	for i := 0; i < n3.randomizedElectionTimeout-1; i++ {
		n3.tick()
	}

	// ideally, before last election tick elapses,
	// the follower n3 receives "pb.MessageType_MsgAppend" or "pb.MessageType_MsgHeartbeat"
	// from leader n1, and then resets its "electionElapsed"
	// however, last tick may elapse before receiving any
	// messages from leader, thus triggering campaign
	n3.tick()

	// n1 is still leader yet
	// while its heartbeat to candidate n3 is being delayed

	// check state
	// n1.State == StateLeader
	// n2.State == StateFollower
	// n3.State == StateCandidate
	if n1.State != StateLeader {
		t.Fatalf("node 1 state: %s, want %s", n1.State, StateLeader)
	}
	if n2.State != StateFollower {
		t.Fatalf("node 2 state: %s, want %s", n2.State, StateFollower)
	}
	if n3.State != StateCandidate {
		t.Fatalf("node 3 state: %s, want %s", n3.State, StateCandidate)
	}
	// check term
	// n1.Term == 2
	// n2.Term == 2
	// n3.Term == 3
	if n1.Term != 2 {
		t.Fatalf("node 1 term: %d, want %d", n1.Term, 2)
	}
	if n2.Term != 2 {
		t.Fatalf("node 2 term: %d, want %d", n2.Term, 2)
	}
	if n3.Term != 3 {
		t.Fatalf("node 3 term: %d, want %d", n3.Term, 3)
	}

	// while outgoing vote requests are still queued in n3,
	// leader heartbeat finally arrives at candidate n3
	// however, due to delayed network from leader, leader
	// heartbeat was sent with lower term than candidate's
	nt.send(pb.Message{From: 1, To: 3, Term: n1.Term, MsgType: pb.MessageType_MsgHeartbeat})

	// then candidate n3 responds with "pb.MessageType_MsgAppendResponse" of higher term
	// and leader steps down from a message with higher term
	// this is to disrupt the current leader, so that candidate
	// with higher term can be freed with following election

	// check state
	if n1.State != StateFollower {
		t.Fatalf("node 1 state: %s, want %s", n1.State, StateFollower)
	}

	// check term
	if n1.Term != 3 {
		t.Fatalf("node 1 term: %d, want %d", n1.Term, 3)
	}
}

<<<<<<< HEAD
=======
func TestReadOnlyOptionSafe(t *testing.T) {
	a := newTestRaft(1, []uint64{1, 2, 3}, 10, 1, NewMemoryStorage())
	b := newTestRaft(2, []uint64{1, 2, 3}, 10, 1, NewMemoryStorage())
	c := newTestRaft(3, []uint64{1, 2, 3}, 10, 1, NewMemoryStorage())

	nt := newNetwork(a, b, c)
	setRandomizedElectionTimeout(b, b.electionTimeout+1)

	for i := 0; i < b.electionTimeout; i++ {
		b.tick()
	}
	nt.send(pb.Message{From: 1, To: 1, MsgType: pb.MessageType_MsgHup})

	if a.State != StateLeader {
		t.Fatalf("state = %s, want %s", a.State, StateLeader)
	}

	tests := []struct {
		sm        *Raft
		proposals int
		wri       uint64
		wctx      []byte
	}{
		{a, 10, 11, []byte("ctx1")},
		{b, 10, 21, []byte("ctx2")},
		{c, 10, 31, []byte("ctx3")},
		{a, 10, 41, []byte("ctx4")},
		{b, 10, 51, []byte("ctx5")},
		{c, 10, 61, []byte("ctx6")},
	}

	for i, tt := range tests {
		for j := 0; j < tt.proposals; j++ {
			nt.send(pb.Message{From: 1, To: 1, MsgType: pb.MessageType_MsgPropose, Entries: []*pb.Entry{{}}})
		}

		nt.send(pb.Message{From: tt.sm.id, To: tt.sm.id, MsgType: pb.MessageType_MsgReadIndex, Entries: []*pb.Entry{{Data: tt.wctx}}})

		r := tt.sm
		if len(r.readStates) == 0 {
			t.Errorf("#%d: len(readStates) = 0, want non-zero", i)
		}
		rs := r.readStates[0]
		if rs.Index != tt.wri {
			t.Errorf("#%d: readIndex = %d, want %d", i, rs.Index, tt.wri)
		}

		if !bytes.Equal(rs.RequestCtx, tt.wctx) {
			t.Errorf("#%d: requestCtx = %v, want %v", i, rs.RequestCtx, tt.wctx)
		}
		r.readStates = nil
	}
}

// TestReadOnlyForNewLeader ensures that a leader only accepts MessageType_MsgReadIndex message
// when it commits at least one log entry at it term.
func TestReadOnlyForNewLeader(t *testing.T) {
	nodeConfigs := []struct {
		id           uint64
		committed    uint64
		applied      uint64
		compactIndex uint64
	}{
		{1, 1, 1, 0},
		{2, 2, 2, 2},
		{3, 2, 2, 2},
	}
	peers := make([]stateMachine, 0)
	for _, c := range nodeConfigs {
		storage := NewMemoryStorage()
		storage.Append([]pb.Entry{{Index: 1, Term: 1}, {Index: 2, Term: 1}})
		storage.SetHardState(pb.HardState{Term: 1, Commit: c.committed})
		if c.compactIndex != 0 {
			storage.Compact(c.compactIndex)
		}
		cfg := newTestConfig(c.id, []uint64{1, 2, 3}, 10, 1, storage)
		cfg.Applied = c.applied
		raft := newRaft(cfg)
		peers = append(peers, raft)
	}
	nt := newNetwork(peers...)

	// Drop MessageType_MsgAppend to forbid peer a to commit any log entry at its term after it becomes leader.
	nt.ignore(pb.MessageType_MsgAppend)
	// Force peer a to become leader.
	nt.send(pb.Message{From: 1, To: 1, MsgType: pb.MessageType_MsgHup})

	sm := nt.peers[1].(*Raft)
	if sm.State != StateLeader {
		t.Fatalf("state = %s, want %s", sm.State, StateLeader)
	}

	// Ensure peer a drops read only request.
	var windex uint64 = 4
	wctx := []byte("ctx")
	nt.send(pb.Message{From: 1, To: 1, MsgType: pb.MessageType_MsgReadIndex, Entries: []*pb.Entry{{Data: wctx}}})
	if len(sm.readStates) != 0 {
		t.Fatalf("len(readStates) = %d, want zero", len(sm.readStates))
	}

	nt.recover()

	// Force peer a to commit a log entry at its term
	for i := 0; i < sm.heartbeatTimeout; i++ {
		sm.tick()
	}
	nt.send(pb.Message{From: 1, To: 1, MsgType: pb.MessageType_MsgPropose, Entries: []*pb.Entry{{}}})
	if sm.RaftLog.committed != 4 {
		t.Fatalf("committed = %d, want 4", sm.RaftLog.committed)
	}
	lastLogTerm := sm.RaftLog.zeroTermOnErrCompacted(sm.RaftLog.Term(sm.RaftLog.committed))
	if lastLogTerm != sm.Term {
		t.Fatalf("last log term = %d, want %d", lastLogTerm, sm.Term)
	}

	// Ensure peer a accepts read only request after it commits a entry at its term.
	nt.send(pb.Message{From: 1, To: 1, MsgType: pb.MessageType_MsgReadIndex, Entries: []*pb.Entry{{Data: wctx}}})
	if len(sm.readStates) != 1 {
		t.Fatalf("len(readStates) = %d, want 1", len(sm.readStates))
	}
	rs := sm.readStates[0]
	if rs.Index != windex {
		t.Fatalf("readIndex = %d, want %d", rs.Index, windex)
	}
	if !bytes.Equal(rs.RequestCtx, wctx) {
		t.Fatalf("requestCtx = %v, want %v", rs.RequestCtx, wctx)
	}
}

>>>>>>> 9dfbca0a
func TestLeaderAppResp(t *testing.T) {
	// initial progress: match = 0; next = 3
	tests := []struct {
		index  uint64
		reject bool
		// progress
		wmatch uint64
		wnext  uint64
		// message
		wmsgNum    int
		windex     uint64
		wcommitted uint64
	}{
		{3, true, 0, 3, 0, 0, 0},  // stale resp; no replies
		{2, true, 0, 2, 1, 1, 0},  // denied resp; leader does not commit; decrease next and send probing msg
		{2, false, 2, 4, 2, 2, 2}, // accept resp; leader commits; broadcast with commit index
		{0, false, 0, 3, 0, 0, 0}, // ignore heartbeat replies
	}

	for i, tt := range tests {
		// sm term is 1 after it becomes the leader.
		// thus the last log term must be 1 to be committed.
		sm := newTestRaft(1, []uint64{1, 2, 3}, 10, 1, NewMemoryStorage())
		sm.RaftLog = &RaftLog{
			storage:  &MemoryStorage{ents: []pb.Entry{{}, {Index: 1, Term: 0}, {Index: 2, Term: 1}}},
			unstable: unstable{offset: 3},
		}
		sm.becomeCandidate()
		sm.becomeLeader()
		sm.readMessages()
		sm.Step(pb.Message{From: 2, MsgType: pb.MessageType_MsgAppendResponse, Index: tt.index, Term: sm.Term, Reject: tt.reject, RejectHint: tt.index})

		p := sm.Prs[2]
		if p.Match != tt.wmatch {
			t.Errorf("#%d match = %d, want %d", i, p.Match, tt.wmatch)
		}
		if p.Next != tt.wnext {
			t.Errorf("#%d next = %d, want %d", i, p.Next, tt.wnext)
		}

		msgs := sm.readMessages()

		if len(msgs) != tt.wmsgNum {
			t.Errorf("#%d msgNum = %d, want %d", i, len(msgs), tt.wmsgNum)
		}
		for j, msg := range msgs {
			if msg.Index != tt.windex {
				t.Errorf("#%d.%d index = %d, want %d", i, j, msg.Index, tt.windex)
			}
			if msg.Commit != tt.wcommitted {
				t.Errorf("#%d.%d commit = %d, want %d", i, j, msg.Commit, tt.wcommitted)
			}
		}
	}
}

// When the leader receives a heartbeat tick, it should
// send a MessageType_MsgHeartbeat with m.Index = 0, m.LogTerm=0 and empty entries.
func TestBcastBeat(t *testing.T) {
	offset := uint64(1000)
	// make a state machine with log.offset = 1000
	s := pb.Snapshot{
		Metadata: &pb.SnapshotMetadata{
			Index:     offset,
			Term:      1,
			ConfState: &pb.ConfState{Nodes: []uint64{1, 2, 3}},
		},
	}
	storage := NewMemoryStorage()
	storage.ApplySnapshot(s)
	sm := newTestRaft(1, nil, 10, 1, storage)
	sm.Term = 1

	sm.becomeCandidate()
	sm.becomeLeader()
	for i := 0; i < 10; i++ {
		mustAppendEntry(sm, pb.Entry{Index: uint64(i) + 1})
	}
	// slow follower
	sm.Prs[2].Match, sm.Prs[2].Next = 5, 6
	// normal follower
	sm.Prs[3].Match, sm.Prs[3].Next = sm.RaftLog.LastIndex(), sm.RaftLog.LastIndex()+1

	sm.Step(pb.Message{MsgType: pb.MessageType_MsgBeat})
	msgs := sm.readMessages()
	if len(msgs) != 2 {
		t.Fatalf("len(msgs) = %v, want 2", len(msgs))
	}
	wantCommitMap := map[uint64]uint64{
		2: min(sm.RaftLog.committed, sm.Prs[2].Match),
		3: min(sm.RaftLog.committed, sm.Prs[3].Match),
	}
	for i, m := range msgs {
		if m.MsgType != pb.MessageType_MsgHeartbeat {
			t.Fatalf("#%d: type = %v, want = %v", i, m.MsgType, pb.MessageType_MsgHeartbeat)
		}
		if m.Index != 0 {
			t.Fatalf("#%d: prevIndex = %d, want %d", i, m.Index, 0)
		}
		if m.LogTerm != 0 {
			t.Fatalf("#%d: prevTerm = %d, want %d", i, m.LogTerm, 0)
		}
		if wantCommitMap[m.To] == 0 {
			t.Fatalf("#%d: unexpected to %d", i, m.To)
		} else {
			if m.Commit != wantCommitMap[m.To] {
				t.Fatalf("#%d: commit = %d, want %d", i, m.Commit, wantCommitMap[m.To])
			}
			delete(wantCommitMap, m.To)
		}
		if len(m.Entries) != 0 {
			t.Fatalf("#%d: len(entries) = %d, want 0", i, len(m.Entries))
		}
	}
}

// tests the output of the state machine when receiving MessageType_MsgBeat
func TestRecvMessageType_MsgBeat(t *testing.T) {
	tests := []struct {
		state StateType
		wMsg  int
	}{
		{StateLeader, 2},
		// candidate and follower should ignore MessageType_MsgBeat
		{StateCandidate, 0},
		{StateFollower, 0},
	}

	for i, tt := range tests {
		sm := newTestRaft(1, []uint64{1, 2, 3}, 10, 1, NewMemoryStorage())
		sm.RaftLog = &RaftLog{storage: &MemoryStorage{ents: []pb.Entry{{}, {Index: 1, Term: 0}, {Index: 2, Term: 1}}}}
		sm.Term = 1
		sm.State = tt.state
		switch tt.state {
		case StateFollower:
			sm.step = stepFollower
		case StateCandidate:
			sm.step = stepCandidate
		case StateLeader:
			sm.step = stepLeader
		}
		sm.Step(pb.Message{From: 1, To: 1, MsgType: pb.MessageType_MsgBeat})

		msgs := sm.readMessages()
		if len(msgs) != tt.wMsg {
			t.Errorf("%d: len(msgs) = %d, want %d", i, len(msgs), tt.wMsg)
		}
		for _, m := range msgs {
			if m.MsgType != pb.MessageType_MsgHeartbeat {
				t.Errorf("%d: msg.Msgtype = %v, want %v", i, m.MsgType, pb.MessageType_MsgHeartbeat)
			}
		}
	}
}

func TestLeaderIncreaseNext(t *testing.T) {
	previousEnts := []pb.Entry{{Term: 1, Index: 1}, {Term: 1, Index: 2}, {Term: 1, Index: 3}}
	tests := []struct {
		// progress
		state ProgressStateType
		next  uint64

		wnext uint64
	}{
		// state replicate, optimistically increase next
		// previous entries + noop entry + propose + 1
		{ProgressStateReplicate, 2, uint64(len(previousEnts) + 1 + 1 + 1)},
		// state probe, not optimistically increase next
		{ProgressStateProbe, 2, 2},
	}

	for i, tt := range tests {
		sm := newTestRaft(1, []uint64{1, 2}, 10, 1, NewMemoryStorage())
		sm.RaftLog.append(previousEnts...)
		sm.becomeCandidate()
		sm.becomeLeader()
		sm.Prs[2].State = tt.state
		sm.Prs[2].Next = tt.next
		sm.Step(pb.Message{From: 1, To: 1, MsgType: pb.MessageType_MsgPropose, Entries: []*pb.Entry{{Data: []byte("somedata")}}})

		p := sm.Prs[2]
		if p.Next != tt.wnext {
			t.Errorf("#%d next = %d, want %d", i, p.Next, tt.wnext)
		}
	}
}

func TestSendAppendForProgressProbe(t *testing.T) {
	r := newTestRaft(1, []uint64{1, 2}, 10, 1, NewMemoryStorage())
	r.becomeCandidate()
	r.becomeLeader()
	r.readMessages()
	r.Prs[2].becomeProbe()

	// each round is a heartbeat
	for i := 0; i < 3; i++ {
		if i == 0 {
			// we expect that raft will only send out one MessageType_MsgAppend on the first
			// loop. After that, the follower is paused until a heartbeat response is
			// received.
			mustAppendEntry(r, pb.Entry{Data: []byte("somedata")})
			r.sendAppend(2)
			msg := r.readMessages()
			if len(msg) != 1 {
				t.Errorf("len(msg) = %d, want %d", len(msg), 1)
			}
			if msg[0].Index != 0 {
				t.Errorf("index = %d, want %d", msg[0].Index, 0)
			}
		}

		if !r.Prs[2].Paused {
			t.Errorf("paused = %v, want true", r.Prs[2].Paused)
		}
		for j := 0; j < 10; j++ {
			mustAppendEntry(r, pb.Entry{Data: []byte("somedata")})
			r.sendAppend(2)
			if l := len(r.readMessages()); l != 0 {
				t.Errorf("len(msg) = %d, want %d", l, 0)
			}
		}

		// do a heartbeat
		for j := 0; j < r.heartbeatTimeout; j++ {
			r.Step(pb.Message{From: 1, To: 1, MsgType: pb.MessageType_MsgBeat})
		}
		if !r.Prs[2].Paused {
			t.Errorf("paused = %v, want true", r.Prs[2].Paused)
		}

		// consume the heartbeat
		msg := r.readMessages()
		if len(msg) != 1 {
			t.Errorf("len(msg) = %d, want %d", len(msg), 1)
		}
		if msg[0].MsgType != pb.MessageType_MsgHeartbeat {
			t.Errorf("type = %v, want %v", msg[0].MsgType, pb.MessageType_MsgHeartbeat)
		}
	}

	// a heartbeat response will allow another message to be sent
	r.Step(pb.Message{From: 2, To: 1, MsgType: pb.MessageType_MsgHeartbeatResponse})
	msg := r.readMessages()
	if len(msg) != 1 {
		t.Errorf("len(msg) = %d, want %d", len(msg), 1)
	}
	if msg[0].Index != 0 {
		t.Errorf("index = %d, want %d", msg[0].Index, 0)
	}
	if !r.Prs[2].Paused {
		t.Errorf("paused = %v, want true", r.Prs[2].Paused)
	}
}

func TestSendAppendForProgressReplicate(t *testing.T) {
	r := newTestRaft(1, []uint64{1, 2}, 10, 1, NewMemoryStorage())
	r.becomeCandidate()
	r.becomeLeader()
	r.readMessages()
	r.Prs[2].becomeReplicate()

	for i := 0; i < 10; i++ {
		mustAppendEntry(r, pb.Entry{Data: []byte("somedata")})
		r.sendAppend(2)
		msgs := r.readMessages()
		if len(msgs) != 1 {
			t.Errorf("len(msg) = %d, want %d", len(msgs), 1)
		}
	}
}

func TestSendAppendForProgressSnapshot(t *testing.T) {
	r := newTestRaft(1, []uint64{1, 2}, 10, 1, NewMemoryStorage())
	r.becomeCandidate()
	r.becomeLeader()
	r.readMessages()
	r.Prs[2].becomeSnapshot(10)

	for i := 0; i < 10; i++ {
		mustAppendEntry(r, pb.Entry{Data: []byte("somedata")})
		r.sendAppend(2)
		msgs := r.readMessages()
		if len(msgs) != 0 {
			t.Errorf("len(msg) = %d, want %d", len(msgs), 0)
		}
	}
}

func TestRecvMessageType_MsgUnreachable(t *testing.T) {
	previousEnts := []pb.Entry{{Term: 1, Index: 1}, {Term: 1, Index: 2}, {Term: 1, Index: 3}}
	s := NewMemoryStorage()
	s.Append(previousEnts)
	r := newTestRaft(1, []uint64{1, 2}, 10, 1, s)
	r.becomeCandidate()
	r.becomeLeader()
	r.readMessages()
	// set node 2 to state replicate
	r.Prs[2].Match = 3
	r.Prs[2].becomeReplicate()
	r.Prs[2].optimisticUpdate(5)

	r.Step(pb.Message{From: 2, To: 1, MsgType: pb.MessageType_MsgUnreachable})

	if r.Prs[2].State != ProgressStateProbe {
		t.Errorf("state = %s, want %s", r.Prs[2].State, ProgressStateProbe)
	}
	if wnext := r.Prs[2].Match + 1; r.Prs[2].Next != wnext {
		t.Errorf("next = %d, want %d", r.Prs[2].Next, wnext)
	}
}

func TestRestore(t *testing.T) {
	s := pb.Snapshot{
		Metadata: &pb.SnapshotMetadata{
			Index:     11, // magic number
			Term:      11, // magic number
			ConfState: &pb.ConfState{Nodes: []uint64{1, 2, 3}},
		},
	}

	storage := NewMemoryStorage()
	sm := newTestRaft(1, []uint64{1, 2}, 10, 1, storage)
	if ok := sm.restore(s); !ok {
		t.Fatal("restore fail, want succeed")
	}

	if sm.RaftLog.LastIndex() != s.Metadata.Index {
		t.Errorf("log.lastIndex = %d, want %d", sm.RaftLog.LastIndex(), s.Metadata.Index)
	}
	if mustTerm(sm.RaftLog.Term(s.Metadata.Index)) != s.Metadata.Term {
		t.Errorf("log.lastTerm = %d, want %d", mustTerm(sm.RaftLog.Term(s.Metadata.Index)), s.Metadata.Term)
	}
	sg := sm.nodes()
	if !reflect.DeepEqual(sg, s.Metadata.ConfState.Nodes) {
		t.Errorf("sm.Nodes = %+v, want %+v", sg, s.Metadata.ConfState.Nodes)
	}

	if ok := sm.restore(s); ok {
		t.Fatal("restore succeed, want fail")
	}
}

func TestRestoreIgnoreSnapshot(t *testing.T) {
	previousEnts := []pb.Entry{{Term: 1, Index: 1}, {Term: 1, Index: 2}, {Term: 1, Index: 3}}
	commit := uint64(1)
	storage := NewMemoryStorage()
	sm := newTestRaft(1, []uint64{1, 2}, 10, 1, storage)
	sm.RaftLog.append(previousEnts...)
	sm.RaftLog.commitTo(commit)

	s := pb.Snapshot{
		Metadata: &pb.SnapshotMetadata{
			Index:     commit,
			Term:      1,
			ConfState: &pb.ConfState{Nodes: []uint64{1, 2}},
		},
	}

	// ignore snapshot
	if ok := sm.restore(s); ok {
		t.Errorf("restore = %t, want %t", ok, false)
	}
	if sm.RaftLog.committed != commit {
		t.Errorf("commit = %d, want %d", sm.RaftLog.committed, commit)
	}

	// ignore snapshot and fast forward commit
	s.Metadata.Index = commit + 1
	if ok := sm.restore(s); ok {
		t.Errorf("restore = %t, want %t", ok, false)
	}
	if sm.RaftLog.committed != commit+1 {
		t.Errorf("commit = %d, want %d", sm.RaftLog.committed, commit+1)
	}
}

func TestProvideSnap(t *testing.T) {
	// restore the state machine from a snapshot so it has a compacted log and a snapshot
	s := pb.Snapshot{
		Metadata: &pb.SnapshotMetadata{
			Index:     11, // magic number
			Term:      11, // magic number
			ConfState: &pb.ConfState{Nodes: []uint64{1, 2}},
		},
	}
	storage := NewMemoryStorage()
	sm := newTestRaft(1, []uint64{1}, 10, 1, storage)
	sm.restore(s)

	sm.becomeCandidate()
	sm.becomeLeader()

	// force set the next of node 2, so that node 2 needs a snapshot
	sm.Prs[2].Next = sm.RaftLog.firstIndex()
	sm.Step(pb.Message{From: 2, To: 1, MsgType: pb.MessageType_MsgAppendResponse, Index: sm.Prs[2].Next - 1, Reject: true})

	msgs := sm.readMessages()
	if len(msgs) != 1 {
		t.Fatalf("len(msgs) = %d, want 1", len(msgs))
	}
	m := msgs[0]
	if m.MsgType != pb.MessageType_MsgSnapshot {
		t.Errorf("m.MsgType = %v, want %v", m.MsgType, pb.MessageType_MsgSnapshot)
	}
}

func TestRestoreFromSnapMsg(t *testing.T) {
	s := pb.Snapshot{
		Metadata: &pb.SnapshotMetadata{
			Index:     11, // magic number
			Term:      11, // magic number
			ConfState: &pb.ConfState{Nodes: []uint64{1, 2}},
		},
	}
	m := pb.Message{MsgType: pb.MessageType_MsgSnapshot, From: 1, Term: 2, Snapshot: &s}

	sm := newTestRaft(2, []uint64{1, 2}, 10, 1, NewMemoryStorage())
	sm.Step(m)

	if sm.Lead != uint64(1) {
		t.Errorf("sm.Lead = %d, want 1", sm.Lead)
	}

	// TODO(bdarnell): what should this test?
}

func TestSlowNodeRestore(t *testing.T) {
	nt := newNetwork(nil, nil, nil)
	nt.send(pb.Message{From: 1, To: 1, MsgType: pb.MessageType_MsgHup})

	nt.isolate(3)
	for j := 0; j <= 100; j++ {
		nt.send(pb.Message{From: 1, To: 1, MsgType: pb.MessageType_MsgPropose, Entries: []*pb.Entry{{}}})
	}
	lead := nt.peers[1].(*Raft)
	nextEnts(lead, nt.storage[1])
	nt.storage[1].CreateSnapshot(lead.RaftLog.applied, &pb.ConfState{Nodes: lead.nodes()}, nil)
	nt.storage[1].Compact(lead.RaftLog.applied)

	nt.recover()

	// send heartbeats so that the leader can learn everyone is active.
	// node 3 will only be considered as active when node 1 receives a reply from it.
	nt.send(pb.Message{From: 1, To: 1, MsgType: pb.MessageType_MsgBeat})

	// trigger a snapshot
	nt.send(pb.Message{From: 1, To: 1, MsgType: pb.MessageType_MsgPropose, Entries: []*pb.Entry{{}}})

	follower := nt.peers[3].(*Raft)

	// trigger a commit
	nt.send(pb.Message{From: 1, To: 1, MsgType: pb.MessageType_MsgPropose, Entries: []*pb.Entry{{}}})
	if follower.RaftLog.committed != lead.RaftLog.committed {
		t.Errorf("follower.committed = %d, want %d", follower.RaftLog.committed, lead.RaftLog.committed)
	}
}

// TestStepConfig tests that when raft step MessageType_MsgPropose in EntryType_EntryConfChange type,
// it appends the entry to log and sets pendingConf to be true.
func TestStepConfig(t *testing.T) {
	// a raft that cannot make progress
	r := newTestRaft(1, []uint64{1, 2}, 10, 1, NewMemoryStorage())
	r.becomeCandidate()
	r.becomeLeader()
	index := r.RaftLog.LastIndex()
	r.Step(pb.Message{From: 1, To: 1, MsgType: pb.MessageType_MsgPropose, Entries: []*pb.Entry{{EntryType: pb.EntryType_EntryConfChange}}})
	if g := r.RaftLog.LastIndex(); g != index+1 {
		t.Errorf("index = %d, want %d", g, index+1)
	}
	if r.PendingConfIndex != index+1 {
		t.Errorf("pendingConfIndex = %d, want %d", r.PendingConfIndex, index+1)
	}
}

// TestStepIgnoreConfig tests that if raft step the second MessageType_MsgPropose in
// EntryType_EntryConfChange type when the first one is uncommitted, the node will set
// the proposal to noop and keep its original state.
func TestStepIgnoreConfig(t *testing.T) {
	// a raft that cannot make progress
	r := newTestRaft(1, []uint64{1, 2}, 10, 1, NewMemoryStorage())
	r.becomeCandidate()
	r.becomeLeader()
	r.Step(pb.Message{From: 1, To: 1, MsgType: pb.MessageType_MsgPropose, Entries: []*pb.Entry{{EntryType: pb.EntryType_EntryConfChange}}})
	index := r.RaftLog.LastIndex()
	pendingConfIndex := r.PendingConfIndex
	r.Step(pb.Message{From: 1, To: 1, MsgType: pb.MessageType_MsgPropose, Entries: []*pb.Entry{{EntryType: pb.EntryType_EntryConfChange}}})
	wents := []pb.Entry{{EntryType: pb.EntryType_EntryNormal, Term: 1, Index: 3, Data: nil}}
	ents, err := r.RaftLog.Entries(index+1, noLimit)
	if err != nil {
		t.Fatalf("unexpected error %v", err)
	}
	if !reflect.DeepEqual(ents, wents) {
		t.Errorf("ents = %+v, want %+v", ents, wents)
	}
	if r.PendingConfIndex != pendingConfIndex {
		t.Errorf("pendingConfIndex = %d, want %d", r.PendingConfIndex, pendingConfIndex)
	}
}

// TestNewLeaderPendingConfig tests that new leader sets its pendingConfigIndex
// based on uncommitted entries.
func TestNewLeaderPendingConfig(t *testing.T) {
	tests := []struct {
		addEntry      bool
		wpendingIndex uint64
	}{
		{false, 0},
		{true, 1},
	}
	for i, tt := range tests {
		r := newTestRaft(1, []uint64{1, 2}, 10, 1, NewMemoryStorage())
		if tt.addEntry {
			mustAppendEntry(r, pb.Entry{EntryType: pb.EntryType_EntryNormal})
		}
		r.becomeCandidate()
		r.becomeLeader()
		if r.PendingConfIndex != tt.wpendingIndex {
			t.Errorf("#%d: pendingConfIndex = %d, want %d",
				i, r.PendingConfIndex, tt.wpendingIndex)
		}
	}
}

// TestAddNode tests that addNode could update nodes correctly.
func TestAddNode(t *testing.T) {
	r := newTestRaft(1, []uint64{1}, 10, 1, NewMemoryStorage())
	r.addNode(2)
	nodes := r.nodes()
	wnodes := []uint64{1, 2}
	if !reflect.DeepEqual(nodes, wnodes) {
		t.Errorf("nodes = %v, want %v", nodes, wnodes)
	}
}

// TestRemoveNode tests that removeNode could update nodes and
// and removed list correctly.
func TestRemoveNode(t *testing.T) {
	r := newTestRaft(1, []uint64{1, 2}, 10, 1, NewMemoryStorage())
	r.removeNode(2)
	w := []uint64{1}
	if g := r.nodes(); !reflect.DeepEqual(g, w) {
		t.Errorf("nodes = %v, want %v", g, w)
	}

	// remove all nodes from cluster
	r.removeNode(1)
	w = []uint64{}
	if g := r.nodes(); !reflect.DeepEqual(g, w) {
		t.Errorf("nodes = %v, want %v", g, w)
	}
}

func TestPromotable(t *testing.T) {
	id := uint64(1)
	tests := []struct {
		peers []uint64
		wp    bool
	}{
		{[]uint64{1}, true},
		{[]uint64{1, 2, 3}, true},
		{[]uint64{}, false},
		{[]uint64{2, 3}, false},
	}
	for i, tt := range tests {
		r := newTestRaft(id, tt.peers, 5, 1, NewMemoryStorage())
		if g := r.promotable(); g != tt.wp {
			t.Errorf("#%d: promotable = %v, want %v", i, g, tt.wp)
		}
	}
}

func TestRaftNodes(t *testing.T) {
	tests := []struct {
		ids  []uint64
		wids []uint64
	}{
		{
			[]uint64{1, 2, 3},
			[]uint64{1, 2, 3},
		},
		{
			[]uint64{3, 2, 1},
			[]uint64{1, 2, 3},
		},
	}
	for i, tt := range tests {
		r := newTestRaft(1, tt.ids, 10, 1, NewMemoryStorage())
		if !reflect.DeepEqual(r.nodes(), tt.wids) {
			t.Errorf("#%d: nodes = %+v, want %+v", i, r.nodes(), tt.wids)
		}
	}
}

func TestCampaignWhileLeader(t *testing.T) {
	cfg := newTestConfig(1, []uint64{1}, 5, 1, NewMemoryStorage())
	r := newRaft(cfg)
	if r.State != StateFollower {
		t.Errorf("expected new node to be follower but got %s", r.State)
	}
	// We don't call campaign() directly because it comes after the check
	// for our current state.
	r.Step(pb.Message{From: 1, To: 1, MsgType: pb.MessageType_MsgHup})
	if r.State != StateLeader {
		t.Errorf("expected single-node election to become leader but got %s", r.State)
	}
	term := r.Term
	r.Step(pb.Message{From: 1, To: 1, MsgType: pb.MessageType_MsgHup})
	if r.State != StateLeader {
		t.Errorf("expected to remain leader but got %s", r.State)
	}
	if r.Term != term {
		t.Errorf("expected to remain in term %v but got %v", term, r.Term)
	}
}

// TestCommitAfterRemoveNode verifies that pending commands can become
// committed when a config change reduces the quorum requirements.
func TestCommitAfterRemoveNode(t *testing.T) {
	// Create a cluster with two nodes.
	s := NewMemoryStorage()
	r := newTestRaft(1, []uint64{1, 2}, 5, 1, s)
	r.becomeCandidate()
	r.becomeLeader()

	// Begin to remove the second node.
	cc := pb.ConfChange{
		ChangeType: pb.ConfChangeType_RemoveNode,
		NodeId:     2,
	}
	ccData, err := cc.Marshal()
	if err != nil {
		t.Fatal(err)
	}
	r.Step(pb.Message{
		MsgType: pb.MessageType_MsgPropose,
		Entries: []*pb.Entry{
			{EntryType: pb.EntryType_EntryConfChange, Data: ccData},
		},
	})
	// Stabilize the log and make sure nothing is committed yet.
	if ents := nextEnts(r, s); len(ents) > 0 {
		t.Fatalf("unexpected committed entries: %v", ents)
	}
	ccIndex := r.RaftLog.LastIndex()

	// While the config change is pending, make another proposal.
	r.Step(pb.Message{
		MsgType: pb.MessageType_MsgPropose,
		Entries: []*pb.Entry{
			{EntryType: pb.EntryType_EntryNormal, Data: []byte("hello")},
		},
	})

	// Node 2 acknowledges the config change, committing it.
	r.Step(pb.Message{
		MsgType: pb.MessageType_MsgAppendResponse,
		From:    2,
		Index:   ccIndex,
	})
	ents := nextEnts(r, s)
	if len(ents) != 2 {
		t.Fatalf("expected two committed entries, got %v", ents)
	}
	if ents[0].EntryType != pb.EntryType_EntryNormal || ents[0].Data != nil {
		t.Fatalf("expected ents[0] to be empty, but got %v", ents[0])
	}
	if ents[1].EntryType != pb.EntryType_EntryConfChange {
		t.Fatalf("expected ents[1] to be EntryType_EntryConfChange, got %v", ents[1])
	}

	// Apply the config change. This reduces quorum requirements so the
	// pending command can now commit.
	r.removeNode(2)
	ents = nextEnts(r, s)
	if len(ents) != 1 || ents[0].EntryType != pb.EntryType_EntryNormal ||
		string(ents[0].Data) != "hello" {
		t.Fatalf("expected one committed EntryType_EntryNormal, got %v", ents)
	}
}

// TestLeaderTransferToUpToDateNode verifies transferring should succeed
// if the transferee has the most up-to-date log entries when transfer starts.
func TestLeaderTransferToUpToDateNode(t *testing.T) {
	nt := newNetwork(nil, nil, nil)
	nt.send(pb.Message{From: 1, To: 1, MsgType: pb.MessageType_MsgHup})

	lead := nt.peers[1].(*Raft)

	if lead.Lead != 1 {
		t.Fatalf("after election leader is %x, want 1", lead.Lead)
	}

	// Transfer leadership to 2.
	nt.send(pb.Message{From: 2, To: 1, MsgType: pb.MessageType_MsgTransferLeader})

	checkLeaderTransferState(t, lead, StateFollower, 2)

	// After some log replication, transfer leadership back to 1.
	nt.send(pb.Message{From: 1, To: 1, MsgType: pb.MessageType_MsgPropose, Entries: []*pb.Entry{{}}})

	nt.send(pb.Message{From: 1, To: 2, MsgType: pb.MessageType_MsgTransferLeader})

	checkLeaderTransferState(t, lead, StateLeader, 1)
}

// TestLeaderTransferToUpToDateNodeFromFollower verifies transferring should succeed
// if the transferee has the most up-to-date log entries when transfer starts.
// Not like TestLeaderTransferToUpToDateNode, where the leader transfer message
// is sent to the leader, in this test case every leader transfer message is sent
// to the follower.
func TestLeaderTransferToUpToDateNodeFromFollower(t *testing.T) {
	nt := newNetwork(nil, nil, nil)
	nt.send(pb.Message{From: 1, To: 1, MsgType: pb.MessageType_MsgHup})

	lead := nt.peers[1].(*Raft)

	if lead.Lead != 1 {
		t.Fatalf("after election leader is %x, want 1", lead.Lead)
	}

	// Transfer leadership to 2.
	nt.send(pb.Message{From: 2, To: 2, MsgType: pb.MessageType_MsgTransferLeader})

	checkLeaderTransferState(t, lead, StateFollower, 2)

	// After some log replication, transfer leadership back to 1.
	nt.send(pb.Message{From: 1, To: 1, MsgType: pb.MessageType_MsgPropose, Entries: []*pb.Entry{{}}})

	nt.send(pb.Message{From: 1, To: 1, MsgType: pb.MessageType_MsgTransferLeader})

	checkLeaderTransferState(t, lead, StateLeader, 1)
}

func TestLeaderTransferToSlowFollower(t *testing.T) {
	nt := newNetwork(nil, nil, nil)
	nt.send(pb.Message{From: 1, To: 1, MsgType: pb.MessageType_MsgHup})

	nt.isolate(3)
	nt.send(pb.Message{From: 1, To: 1, MsgType: pb.MessageType_MsgPropose, Entries: []*pb.Entry{{}}})

	nt.recover()
	lead := nt.peers[1].(*Raft)
	if lead.Prs[3].Match != 1 {
		t.Fatalf("node 1 has match %x for node 3, want %x", lead.Prs[3].Match, 1)
	}

	// Transfer leadership to 3 when node 3 is lack of log.
	nt.send(pb.Message{From: 3, To: 1, MsgType: pb.MessageType_MsgTransferLeader})

	checkLeaderTransferState(t, lead, StateFollower, 3)
}

func TestLeaderTransferAfterSnapshot(t *testing.T) {
	nt := newNetwork(nil, nil, nil)
	nt.send(pb.Message{From: 1, To: 1, MsgType: pb.MessageType_MsgHup})

	nt.isolate(3)

	nt.send(pb.Message{From: 1, To: 1, MsgType: pb.MessageType_MsgPropose, Entries: []*pb.Entry{{}}})
	lead := nt.peers[1].(*Raft)
	nextEnts(lead, nt.storage[1])
	nt.storage[1].CreateSnapshot(lead.RaftLog.applied, &pb.ConfState{Nodes: lead.nodes()}, nil)
	nt.storage[1].Compact(lead.RaftLog.applied)

	nt.recover()
	if lead.Prs[3].Match != 1 {
		t.Fatalf("node 1 has match %x for node 3, want %x", lead.Prs[3].Match, 1)
	}

	// Transfer leadership to 3 when node 3 is lack of snapshot.
	nt.send(pb.Message{From: 3, To: 1, MsgType: pb.MessageType_MsgTransferLeader})
	// Send pb.MessageType_MsgHeartbeatResponse to leader to trigger a snapshot for node 3.
	nt.send(pb.Message{From: 3, To: 1, MsgType: pb.MessageType_MsgHeartbeatResponse})

	checkLeaderTransferState(t, lead, StateFollower, 3)
}

func TestLeaderTransferToSelf(t *testing.T) {
	nt := newNetwork(nil, nil, nil)
	nt.send(pb.Message{From: 1, To: 1, MsgType: pb.MessageType_MsgHup})

	lead := nt.peers[1].(*Raft)

	// Transfer leadership to self, there will be noop.
	nt.send(pb.Message{From: 1, To: 1, MsgType: pb.MessageType_MsgTransferLeader})
	checkLeaderTransferState(t, lead, StateLeader, 1)
}

func TestLeaderTransferToNonExistingNode(t *testing.T) {
	nt := newNetwork(nil, nil, nil)
	nt.send(pb.Message{From: 1, To: 1, MsgType: pb.MessageType_MsgHup})

	lead := nt.peers[1].(*Raft)
	// Transfer leadership to non-existing node, there will be noop.
	nt.send(pb.Message{From: 4, To: 1, MsgType: pb.MessageType_MsgTransferLeader})
	checkLeaderTransferState(t, lead, StateLeader, 1)
}

func TestLeaderTransferTimeout(t *testing.T) {
	nt := newNetwork(nil, nil, nil)
	nt.send(pb.Message{From: 1, To: 1, MsgType: pb.MessageType_MsgHup})

	nt.isolate(3)

	lead := nt.peers[1].(*Raft)

	// Transfer leadership to isolated node, wait for timeout.
	nt.send(pb.Message{From: 3, To: 1, MsgType: pb.MessageType_MsgTransferLeader})
	if lead.leadTransferee != 3 {
		t.Fatalf("wait transferring, leadTransferee = %v, want %v", lead.leadTransferee, 3)
	}
	for i := 0; i < lead.heartbeatTimeout; i++ {
		lead.tick()
	}
	if lead.leadTransferee != 3 {
		t.Fatalf("wait transferring, leadTransferee = %v, want %v", lead.leadTransferee, 3)
	}

	for i := 0; i < lead.electionTimeout-lead.heartbeatTimeout; i++ {
		lead.tick()
	}

	checkLeaderTransferState(t, lead, StateLeader, 1)
}

func TestLeaderTransferIgnoreProposal(t *testing.T) {
	nt := newNetwork(nil, nil, nil)
	nt.send(pb.Message{From: 1, To: 1, MsgType: pb.MessageType_MsgHup})

	nt.isolate(3)

	lead := nt.peers[1].(*Raft)

	// Transfer leadership to isolated node to let transfer pending, then send proposal.
	nt.send(pb.Message{From: 3, To: 1, MsgType: pb.MessageType_MsgTransferLeader})
	if lead.leadTransferee != 3 {
		t.Fatalf("wait transferring, leadTransferee = %v, want %v", lead.leadTransferee, 3)
	}

	nt.send(pb.Message{From: 1, To: 1, MsgType: pb.MessageType_MsgPropose, Entries: []*pb.Entry{{}}})
	err := lead.Step(pb.Message{From: 1, To: 1, MsgType: pb.MessageType_MsgPropose, Entries: []*pb.Entry{{}}})
	if err != ErrProposalDropped {
		t.Fatalf("should return drop proposal error while transferring")
	}

	if lead.Prs[1].Match != 1 {
		t.Fatalf("node 1 has match %x, want %x", lead.Prs[1].Match, 1)
	}
}

func TestLeaderTransferReceiveHigherTermVote(t *testing.T) {
	nt := newNetwork(nil, nil, nil)
	nt.send(pb.Message{From: 1, To: 1, MsgType: pb.MessageType_MsgHup})

	nt.isolate(3)

	lead := nt.peers[1].(*Raft)

	// Transfer leadership to isolated node to let transfer pending.
	nt.send(pb.Message{From: 3, To: 1, MsgType: pb.MessageType_MsgTransferLeader})
	if lead.leadTransferee != 3 {
		t.Fatalf("wait transferring, leadTransferee = %v, want %v", lead.leadTransferee, 3)
	}

	nt.send(pb.Message{From: 2, To: 2, MsgType: pb.MessageType_MsgHup, Index: 1, Term: 2})

	checkLeaderTransferState(t, lead, StateFollower, 2)
}

func TestLeaderTransferRemoveNode(t *testing.T) {
	nt := newNetwork(nil, nil, nil)
	nt.send(pb.Message{From: 1, To: 1, MsgType: pb.MessageType_MsgHup})

	nt.ignore(pb.MessageType_MsgTimeoutNow)

	lead := nt.peers[1].(*Raft)

	// The leadTransferee is removed when leadship transferring.
	nt.send(pb.Message{From: 3, To: 1, MsgType: pb.MessageType_MsgTransferLeader})
	if lead.leadTransferee != 3 {
		t.Fatalf("wait transferring, leadTransferee = %v, want %v", lead.leadTransferee, 3)
	}

	lead.removeNode(3)

	checkLeaderTransferState(t, lead, StateLeader, 1)
}

// TestLeaderTransferBack verifies leadership can transfer back to self when last transfer is pending.
func TestLeaderTransferBack(t *testing.T) {
	nt := newNetwork(nil, nil, nil)
	nt.send(pb.Message{From: 1, To: 1, MsgType: pb.MessageType_MsgHup})

	nt.isolate(3)

	lead := nt.peers[1].(*Raft)

	nt.send(pb.Message{From: 3, To: 1, MsgType: pb.MessageType_MsgTransferLeader})
	if lead.leadTransferee != 3 {
		t.Fatalf("wait transferring, leadTransferee = %v, want %v", lead.leadTransferee, 3)
	}

	// Transfer leadership back to self.
	nt.send(pb.Message{From: 1, To: 1, MsgType: pb.MessageType_MsgTransferLeader})

	checkLeaderTransferState(t, lead, StateLeader, 1)
}

// TestLeaderTransferSecondTransferToAnotherNode verifies leader can transfer to another node
// when last transfer is pending.
func TestLeaderTransferSecondTransferToAnotherNode(t *testing.T) {
	nt := newNetwork(nil, nil, nil)
	nt.send(pb.Message{From: 1, To: 1, MsgType: pb.MessageType_MsgHup})

	nt.isolate(3)

	lead := nt.peers[1].(*Raft)

	nt.send(pb.Message{From: 3, To: 1, MsgType: pb.MessageType_MsgTransferLeader})
	if lead.leadTransferee != 3 {
		t.Fatalf("wait transferring, leadTransferee = %v, want %v", lead.leadTransferee, 3)
	}

	// Transfer leadership to another node.
	nt.send(pb.Message{From: 2, To: 1, MsgType: pb.MessageType_MsgTransferLeader})

	checkLeaderTransferState(t, lead, StateFollower, 2)
}

// TestLeaderTransferSecondTransferToSameNode verifies second transfer leader request
// to the same node should not extend the timeout while the first one is pending.
func TestLeaderTransferSecondTransferToSameNode(t *testing.T) {
	nt := newNetwork(nil, nil, nil)
	nt.send(pb.Message{From: 1, To: 1, MsgType: pb.MessageType_MsgHup})

	nt.isolate(3)

	lead := nt.peers[1].(*Raft)

	nt.send(pb.Message{From: 3, To: 1, MsgType: pb.MessageType_MsgTransferLeader})
	if lead.leadTransferee != 3 {
		t.Fatalf("wait transferring, leadTransferee = %v, want %v", lead.leadTransferee, 3)
	}

	for i := 0; i < lead.heartbeatTimeout; i++ {
		lead.tick()
	}
	// Second transfer leadership request to the same node.
	nt.send(pb.Message{From: 3, To: 1, MsgType: pb.MessageType_MsgTransferLeader})

	for i := 0; i < lead.electionTimeout-lead.heartbeatTimeout; i++ {
		lead.tick()
	}

	checkLeaderTransferState(t, lead, StateLeader, 1)
}

func checkLeaderTransferState(t *testing.T, r *Raft, state StateType, lead uint64) {
	if r.State != state || r.Lead != lead {
		t.Fatalf("after transferring, node has state %v lead %v, want state %v lead %v", r.State, r.Lead, state, lead)
	}
	if r.leadTransferee != None {
		t.Fatalf("after transferring, node has leadTransferee %v, want leadTransferee %v", r.leadTransferee, None)
	}
}

// TestTransferNonMember verifies that when a MessageType_MsgTimeoutNow arrives at
// a node that has been removed from the group, nothing happens.
// (previously, if the node also got votes, it would panic as it
// transitioned to StateLeader)
func TestTransferNonMember(t *testing.T) {
	r := newTestRaft(1, []uint64{2, 3, 4}, 5, 1, NewMemoryStorage())
	r.Step(pb.Message{From: 2, To: 1, MsgType: pb.MessageType_MsgTimeoutNow})

	r.Step(pb.Message{From: 2, To: 1, MsgType: pb.MessageType_MsgRequestVoteResponse})
	r.Step(pb.Message{From: 3, To: 1, MsgType: pb.MessageType_MsgRequestVoteResponse})
	if r.State != StateFollower {
		t.Fatalf("state is %s, want StateFollower", r.State)
	}
}

// TestSplitVote verifies that after split vote, cluster can complete
// election in next round.
func TestSplitVote(t *testing.T) {
	n1 := newTestRaft(1, []uint64{1, 2, 3}, 10, 1, NewMemoryStorage())
	n2 := newTestRaft(2, []uint64{1, 2, 3}, 10, 1, NewMemoryStorage())
	n3 := newTestRaft(3, []uint64{1, 2, 3}, 10, 1, NewMemoryStorage())

	n1.becomeFollower(1, None)
	n2.becomeFollower(1, None)
	n3.becomeFollower(1, None)

	nt := newNetwork(n1, n2, n3)
	nt.send(pb.Message{From: 1, To: 1, MsgType: pb.MessageType_MsgHup})

	// simulate leader down. followers start split vote.
	nt.isolate(1)
	nt.send([]pb.Message{
		{From: 2, To: 2, MsgType: pb.MessageType_MsgHup},
		{From: 3, To: 3, MsgType: pb.MessageType_MsgHup},
	}...)

	// check whether the term values are expected
	// n2.Term == 3
	// n3.Term == 3
	sm := nt.peers[2].(*Raft)
	if sm.Term != 3 {
		t.Errorf("peer 2 term: %d, want %d", sm.Term, 3)
	}
	sm = nt.peers[3].(*Raft)
	if sm.Term != 3 {
		t.Errorf("peer 3 term: %d, want %d", sm.Term, 3)
	}

	// check state
	// n2 == candidate
	// n3 == candidate
	sm = nt.peers[2].(*Raft)
	if sm.State != StateCandidate {
		t.Errorf("peer 2 state: %s, want %s", sm.State, StateCandidate)
	}
	sm = nt.peers[3].(*Raft)
	if sm.State != StateCandidate {
		t.Errorf("peer 3 state: %s, want %s", sm.State, StateCandidate)
	}

	// node 2 election timeout first
	nt.send(pb.Message{From: 2, To: 2, MsgType: pb.MessageType_MsgHup})

	// check whether the term values are expected
	// n2.Term == 4
	// n3.Term == 4
	sm = nt.peers[2].(*Raft)
	if sm.Term != 4 {
		t.Errorf("peer 2 term: %d, want %d", sm.Term, 4)
	}
	sm = nt.peers[3].(*Raft)
	if sm.Term != 4 {
		t.Errorf("peer 3 term: %d, want %d", sm.Term, 4)
	}

	// check state
	// n2 == leader
	// n3 == follower
	sm = nt.peers[2].(*Raft)
	if sm.State != StateLeader {
		t.Errorf("peer 2 state: %s, want %s", sm.State, StateLeader)
	}
	sm = nt.peers[3].(*Raft)
	if sm.State != StateFollower {
		t.Errorf("peer 3 state: %s, want %s", sm.State, StateFollower)
	}
}

func entsWithConfig(configFunc func(*Config), terms ...uint64) *Raft {
	storage := NewMemoryStorage()
	for i, term := range terms {
		storage.Append([]pb.Entry{{Index: uint64(i + 1), Term: term}})
	}
	cfg := newTestConfig(1, []uint64{}, 5, 1, storage)
	if configFunc != nil {
		configFunc(cfg)
	}
	sm := newRaft(cfg)
	sm.reset(terms[len(terms)-1])
	return sm
}

// votedWithConfig creates a raft state machine with Vote and Term set
// to the given value but no log entries (indicating that it voted in
// the given term but has not received any logs).
func votedWithConfig(configFunc func(*Config), vote, term uint64) *Raft {
	storage := NewMemoryStorage()
	storage.SetHardState(pb.HardState{Vote: vote, Term: term})
	cfg := newTestConfig(1, []uint64{}, 5, 1, storage)
	if configFunc != nil {
		configFunc(cfg)
	}
	sm := newRaft(cfg)
	sm.reset(term)
	return sm
}

type network struct {
	peers   map[uint64]stateMachine
	storage map[uint64]*MemoryStorage
	dropm   map[connem]float64
	ignorem map[pb.MessageType]bool

	// msgHook is called for each message sent. It may inspect the
	// message and return true to send it or false to drop it.
	msgHook func(pb.Message) bool
}

// newNetwork initializes a network from peers.
// A nil node will be replaced with a new *stateMachine.
// A *stateMachine will get its k, id.
// When using stateMachine, the address list is always [1, n].
func newNetwork(peers ...stateMachine) *network {
	return newNetworkWithConfig(nil, peers...)
}

// newNetworkWithConfig is like newNetwork but calls the given func to
// modify the configuration of any state machines it creates.
func newNetworkWithConfig(configFunc func(*Config), peers ...stateMachine) *network {
	size := len(peers)
	peerAddrs := idsBySize(size)

	npeers := make(map[uint64]stateMachine, size)
	nstorage := make(map[uint64]*MemoryStorage, size)

	for j, p := range peers {
		id := peerAddrs[j]
		switch v := p.(type) {
		case nil:
			nstorage[id] = NewMemoryStorage()
			cfg := newTestConfig(id, peerAddrs, 10, 1, nstorage[id])
			if configFunc != nil {
				configFunc(cfg)
			}
			sm := newRaft(cfg)
			npeers[id] = sm
		case *Raft:
			v.id = id
			v.Prs = make(map[uint64]*Progress)
			for i := 0; i < size; i++ {
				v.Prs[peerAddrs[i]] = &Progress{}
			}
			v.reset(v.Term)
			npeers[id] = v
		case *blackHole:
			npeers[id] = v
		default:
			panic(fmt.Sprintf("unexpected state machine type: %T", p))
		}
	}
	return &network{
		peers:   npeers,
		storage: nstorage,
		dropm:   make(map[connem]float64),
		ignorem: make(map[pb.MessageType]bool),
	}
}

func (nw *network) send(msgs ...pb.Message) {
	for len(msgs) > 0 {
		m := msgs[0]
		p := nw.peers[m.To]
		p.Step(m)
		msgs = append(msgs[1:], nw.filter(p.readMessages())...)
	}
}

func (nw *network) drop(from, to uint64, perc float64) {
	nw.dropm[connem{from, to}] = perc
}

func (nw *network) cut(one, other uint64) {
	nw.drop(one, other, 2.0) // always drop
	nw.drop(other, one, 2.0) // always drop
}

func (nw *network) isolate(id uint64) {
	for i := 0; i < len(nw.peers); i++ {
		nid := uint64(i) + 1
		if nid != id {
			nw.drop(id, nid, 1.0) // always drop
			nw.drop(nid, id, 1.0) // always drop
		}
	}
}

func (nw *network) ignore(t pb.MessageType) {
	nw.ignorem[t] = true
}

func (nw *network) recover() {
	nw.dropm = make(map[connem]float64)
	nw.ignorem = make(map[pb.MessageType]bool)
}

func (nw *network) filter(msgs []pb.Message) []pb.Message {
	mm := []pb.Message{}
	for _, m := range msgs {
		if nw.ignorem[m.MsgType] {
			continue
		}
		switch m.MsgType {
		case pb.MessageType_MsgHup:
			// hups never go over the network, so don't drop them but panic
			panic("unexpected MessageType_MsgHup")
		default:
			perc := nw.dropm[connem{m.From, m.To}]
			if n := rand.Float64(); n < perc {
				continue
			}
		}
		if nw.msgHook != nil {
			if !nw.msgHook(m) {
				continue
			}
		}
		mm = append(mm, m)
	}
	return mm
}

type connem struct {
	from, to uint64
}

type blackHole struct{}

func (blackHole) Step(pb.Message) error      { return nil }
func (blackHole) readMessages() []pb.Message { return nil }

var nopStepper = &blackHole{}

func idsBySize(size int) []uint64 {
	ids := make([]uint64, size)
	for i := 0; i < size; i++ {
		ids[i] = 1 + uint64(i)
	}
	return ids
}

// setRandomizedElectionTimeout set up the value by caller instead of choosing
// by system, in some test scenario we need to fill in some expected value to
// ensure the certainty
func setRandomizedElectionTimeout(r *Raft, v int) {
	r.randomizedElectionTimeout = v
}

func newTestConfig(id uint64, peers []uint64, election, heartbeat int, storage Storage) *Config {
	return &Config{
		ID:              id,
		peers:           peers,
		ElectionTick:    election,
		HeartbeatTick:   heartbeat,
		Storage:         storage,
		MaxSizePerMsg:   noLimit,
		MaxInflightMsgs: 256,
	}
}

func newTestRaft(id uint64, peers []uint64, election, heartbeat int, storage Storage) *Raft {
	return newRaft(newTestConfig(id, peers, election, heartbeat, storage))
}<|MERGE_RESOLUTION|>--- conflicted
+++ resolved
@@ -1697,138 +1697,6 @@
 	}
 }
 
-<<<<<<< HEAD
-=======
-func TestReadOnlyOptionSafe(t *testing.T) {
-	a := newTestRaft(1, []uint64{1, 2, 3}, 10, 1, NewMemoryStorage())
-	b := newTestRaft(2, []uint64{1, 2, 3}, 10, 1, NewMemoryStorage())
-	c := newTestRaft(3, []uint64{1, 2, 3}, 10, 1, NewMemoryStorage())
-
-	nt := newNetwork(a, b, c)
-	setRandomizedElectionTimeout(b, b.electionTimeout+1)
-
-	for i := 0; i < b.electionTimeout; i++ {
-		b.tick()
-	}
-	nt.send(pb.Message{From: 1, To: 1, MsgType: pb.MessageType_MsgHup})
-
-	if a.State != StateLeader {
-		t.Fatalf("state = %s, want %s", a.State, StateLeader)
-	}
-
-	tests := []struct {
-		sm        *Raft
-		proposals int
-		wri       uint64
-		wctx      []byte
-	}{
-		{a, 10, 11, []byte("ctx1")},
-		{b, 10, 21, []byte("ctx2")},
-		{c, 10, 31, []byte("ctx3")},
-		{a, 10, 41, []byte("ctx4")},
-		{b, 10, 51, []byte("ctx5")},
-		{c, 10, 61, []byte("ctx6")},
-	}
-
-	for i, tt := range tests {
-		for j := 0; j < tt.proposals; j++ {
-			nt.send(pb.Message{From: 1, To: 1, MsgType: pb.MessageType_MsgPropose, Entries: []*pb.Entry{{}}})
-		}
-
-		nt.send(pb.Message{From: tt.sm.id, To: tt.sm.id, MsgType: pb.MessageType_MsgReadIndex, Entries: []*pb.Entry{{Data: tt.wctx}}})
-
-		r := tt.sm
-		if len(r.readStates) == 0 {
-			t.Errorf("#%d: len(readStates) = 0, want non-zero", i)
-		}
-		rs := r.readStates[0]
-		if rs.Index != tt.wri {
-			t.Errorf("#%d: readIndex = %d, want %d", i, rs.Index, tt.wri)
-		}
-
-		if !bytes.Equal(rs.RequestCtx, tt.wctx) {
-			t.Errorf("#%d: requestCtx = %v, want %v", i, rs.RequestCtx, tt.wctx)
-		}
-		r.readStates = nil
-	}
-}
-
-// TestReadOnlyForNewLeader ensures that a leader only accepts MessageType_MsgReadIndex message
-// when it commits at least one log entry at it term.
-func TestReadOnlyForNewLeader(t *testing.T) {
-	nodeConfigs := []struct {
-		id           uint64
-		committed    uint64
-		applied      uint64
-		compactIndex uint64
-	}{
-		{1, 1, 1, 0},
-		{2, 2, 2, 2},
-		{3, 2, 2, 2},
-	}
-	peers := make([]stateMachine, 0)
-	for _, c := range nodeConfigs {
-		storage := NewMemoryStorage()
-		storage.Append([]pb.Entry{{Index: 1, Term: 1}, {Index: 2, Term: 1}})
-		storage.SetHardState(pb.HardState{Term: 1, Commit: c.committed})
-		if c.compactIndex != 0 {
-			storage.Compact(c.compactIndex)
-		}
-		cfg := newTestConfig(c.id, []uint64{1, 2, 3}, 10, 1, storage)
-		cfg.Applied = c.applied
-		raft := newRaft(cfg)
-		peers = append(peers, raft)
-	}
-	nt := newNetwork(peers...)
-
-	// Drop MessageType_MsgAppend to forbid peer a to commit any log entry at its term after it becomes leader.
-	nt.ignore(pb.MessageType_MsgAppend)
-	// Force peer a to become leader.
-	nt.send(pb.Message{From: 1, To: 1, MsgType: pb.MessageType_MsgHup})
-
-	sm := nt.peers[1].(*Raft)
-	if sm.State != StateLeader {
-		t.Fatalf("state = %s, want %s", sm.State, StateLeader)
-	}
-
-	// Ensure peer a drops read only request.
-	var windex uint64 = 4
-	wctx := []byte("ctx")
-	nt.send(pb.Message{From: 1, To: 1, MsgType: pb.MessageType_MsgReadIndex, Entries: []*pb.Entry{{Data: wctx}}})
-	if len(sm.readStates) != 0 {
-		t.Fatalf("len(readStates) = %d, want zero", len(sm.readStates))
-	}
-
-	nt.recover()
-
-	// Force peer a to commit a log entry at its term
-	for i := 0; i < sm.heartbeatTimeout; i++ {
-		sm.tick()
-	}
-	nt.send(pb.Message{From: 1, To: 1, MsgType: pb.MessageType_MsgPropose, Entries: []*pb.Entry{{}}})
-	if sm.RaftLog.committed != 4 {
-		t.Fatalf("committed = %d, want 4", sm.RaftLog.committed)
-	}
-	lastLogTerm := sm.RaftLog.zeroTermOnErrCompacted(sm.RaftLog.Term(sm.RaftLog.committed))
-	if lastLogTerm != sm.Term {
-		t.Fatalf("last log term = %d, want %d", lastLogTerm, sm.Term)
-	}
-
-	// Ensure peer a accepts read only request after it commits a entry at its term.
-	nt.send(pb.Message{From: 1, To: 1, MsgType: pb.MessageType_MsgReadIndex, Entries: []*pb.Entry{{Data: wctx}}})
-	if len(sm.readStates) != 1 {
-		t.Fatalf("len(readStates) = %d, want 1", len(sm.readStates))
-	}
-	rs := sm.readStates[0]
-	if rs.Index != windex {
-		t.Fatalf("readIndex = %d, want %d", rs.Index, windex)
-	}
-	if !bytes.Equal(rs.RequestCtx, wctx) {
-		t.Fatalf("requestCtx = %v, want %v", rs.RequestCtx, wctx)
-	}
-}
-
->>>>>>> 9dfbca0a
 func TestLeaderAppResp(t *testing.T) {
 	// initial progress: match = 0; next = 3
 	tests := []struct {
