// Copyright 2015 The etcd Authors
//
// Licensed under the Apache License, Version 2.0 (the "License");
// you may not use this file except in compliance with the License.
// You may obtain a copy of the License at
//
//     http://www.apache.org/licenses/LICENSE-2.0
//
// Unless required by applicable law or agreed to in writing, software
// distributed under the License is distributed on an "AS IS" BASIS,
// WITHOUT WARRANTIES OR CONDITIONS OF ANY KIND, either express or implied.
// See the License for the specific language governing permissions and
// limitations under the License.

package raft

import (
	"bytes"
	"fmt"
	"math"
	"math/rand"
	"reflect"
	"strings"
	"testing"

	pb "github.com/pingcap-incubator/tinykv/proto/pkg/eraftpb"
)

// nextEnts returns the appliable entries and updates the applied index
func nextEnts(r *Raft, s *MemoryStorage) (ents []pb.Entry) {
	// Transfer all unstable entries to "stable" storage.
	s.Append(r.RaftLog.unstableEntries())
	r.RaftLog.stableTo(r.RaftLog.LastIndex(), r.RaftLog.lastTerm())

	ents = r.RaftLog.nextEnts()
	r.RaftLog.appliedTo(r.RaftLog.committed)
	return ents
}

func mustAppendEntry(r *Raft, ents ...pb.Entry) {
	if !r.appendEntry(ents...) {
		panic("entry unexpectedly dropped")
	}
}

type stateMachine interface {
	Step(m pb.Message) error
	readMessages() []pb.Message
}

func (r *Raft) readMessages() []pb.Message {
	msgs := r.msgs
	r.msgs = make([]pb.Message, 0)

	return msgs
}

func TestProgressBecomeProbe(t *testing.T) {
	match := uint64(1)
	tests := []struct {
		p     *Progress
		wnext uint64
	}{
		{
			&Progress{State: ProgressStateReplicate, Match: match, Next: 5, ins: newInflights(256)},
			2,
		},
		{
			// snapshot finish
			&Progress{State: ProgressStateSnapshot, Match: match, Next: 5, PendingSnapshot: 10, ins: newInflights(256)},
			11,
		},
		{
			// snapshot failure
			&Progress{State: ProgressStateSnapshot, Match: match, Next: 5, PendingSnapshot: 0, ins: newInflights(256)},
			2,
		},
	}
	for i, tt := range tests {
		tt.p.becomeProbe()
		if tt.p.State != ProgressStateProbe {
			t.Errorf("#%d: state = %s, want %s", i, tt.p.State, ProgressStateProbe)
		}
		if tt.p.Match != match {
			t.Errorf("#%d: match = %d, want %d", i, tt.p.Match, match)
		}
		if tt.p.Next != tt.wnext {
			t.Errorf("#%d: next = %d, want %d", i, tt.p.Next, tt.wnext)
		}
	}
}

func TestProgressBecomeReplicate(t *testing.T) {
	p := &Progress{State: ProgressStateProbe, Match: 1, Next: 5, ins: newInflights(256)}
	p.becomeReplicate()

	if p.State != ProgressStateReplicate {
		t.Errorf("state = %s, want %s", p.State, ProgressStateReplicate)
	}
	if p.Match != 1 {
		t.Errorf("match = %d, want 1", p.Match)
	}
	if w := p.Match + 1; p.Next != w {
		t.Errorf("next = %d, want %d", p.Next, w)
	}
}

func TestProgressBecomeSnapshot(t *testing.T) {
	p := &Progress{State: ProgressStateProbe, Match: 1, Next: 5, ins: newInflights(256)}
	p.becomeSnapshot(10)

	if p.State != ProgressStateSnapshot {
		t.Errorf("state = %s, want %s", p.State, ProgressStateSnapshot)
	}
	if p.Match != 1 {
		t.Errorf("match = %d, want 1", p.Match)
	}
	if p.PendingSnapshot != 10 {
		t.Errorf("pendingSnapshot = %d, want 10", p.PendingSnapshot)
	}
}

func TestProgressUpdate(t *testing.T) {
	prevM, prevN := uint64(3), uint64(5)
	tests := []struct {
		update uint64

		wm  uint64
		wn  uint64
		wok bool
	}{
		{prevM - 1, prevM, prevN, false},        // do not decrease match, next
		{prevM, prevM, prevN, false},            // do not decrease next
		{prevM + 1, prevM + 1, prevN, true},     // increase match, do not decrease next
		{prevM + 2, prevM + 2, prevN + 1, true}, // increase match, next
	}
	for i, tt := range tests {
		p := &Progress{
			Match: prevM,
			Next:  prevN,
		}
		ok := p.maybeUpdate(tt.update)
		if ok != tt.wok {
			t.Errorf("#%d: ok= %v, want %v", i, ok, tt.wok)
		}
		if p.Match != tt.wm {
			t.Errorf("#%d: match= %d, want %d", i, p.Match, tt.wm)
		}
		if p.Next != tt.wn {
			t.Errorf("#%d: next= %d, want %d", i, p.Next, tt.wn)
		}
	}
}

func TestProgressMaybeDecr(t *testing.T) {
	tests := []struct {
		state    ProgressStateType
		m        uint64
		n        uint64
		rejected uint64
		last     uint64

		w  bool
		wn uint64
	}{
		{
			// state replicate and rejected is not greater than match
			ProgressStateReplicate, 5, 10, 5, 5, false, 10,
		},
		{
			// state replicate and rejected is not greater than match
			ProgressStateReplicate, 5, 10, 4, 4, false, 10,
		},
		{
			// state replicate and rejected is greater than match
			// directly decrease to match+1
			ProgressStateReplicate, 5, 10, 9, 9, true, 6,
		},
		{
			// next-1 != rejected is always false
			ProgressStateProbe, 0, 0, 0, 0, false, 0,
		},
		{
			// next-1 != rejected is always false
			ProgressStateProbe, 0, 10, 5, 5, false, 10,
		},
		{
			// next>1 = decremented by 1
			ProgressStateProbe, 0, 10, 9, 9, true, 9,
		},
		{
			// next>1 = decremented by 1
			ProgressStateProbe, 0, 2, 1, 1, true, 1,
		},
		{
			// next<=1 = reset to 1
			ProgressStateProbe, 0, 1, 0, 0, true, 1,
		},
		{
			// decrease to min(rejected, last+1)
			ProgressStateProbe, 0, 10, 9, 2, true, 3,
		},
		{
			// rejected < 1, reset to 1
			ProgressStateProbe, 0, 10, 9, 0, true, 1,
		},
	}
	for i, tt := range tests {
		p := &Progress{
			State: tt.state,
			Match: tt.m,
			Next:  tt.n,
		}
		if g := p.maybeDecrTo(tt.rejected, tt.last); g != tt.w {
			t.Errorf("#%d: maybeDecrTo= %t, want %t", i, g, tt.w)
		}
		if gm := p.Match; gm != tt.m {
			t.Errorf("#%d: match= %d, want %d", i, gm, tt.m)
		}
		if gn := p.Next; gn != tt.wn {
			t.Errorf("#%d: next= %d, want %d", i, gn, tt.wn)
		}
	}
}

func TestProgressIsPaused(t *testing.T) {
	tests := []struct {
		state  ProgressStateType
		paused bool

		w bool
	}{
		{ProgressStateProbe, false, false},
		{ProgressStateProbe, true, true},
		{ProgressStateReplicate, false, false},
		{ProgressStateReplicate, true, false},
		{ProgressStateSnapshot, false, true},
		{ProgressStateSnapshot, true, true},
	}
	for i, tt := range tests {
		p := &Progress{
			State:  tt.state,
			Paused: tt.paused,
			ins:    newInflights(256),
		}
		if g := p.IsPaused(); g != tt.w {
			t.Errorf("#%d: paused= %t, want %t", i, g, tt.w)
		}
	}
}

// TestProgressResume ensures that progress.maybeUpdate and progress.maybeDecrTo
// will reset progress.paused.
func TestProgressResume(t *testing.T) {
	p := &Progress{
		Next:   2,
		Paused: true,
	}
	p.maybeDecrTo(1, 1)
	if p.Paused {
		t.Errorf("paused= %v, want false", p.Paused)
	}
	p.Paused = true
	p.maybeUpdate(2)
	if p.Paused {
		t.Errorf("paused= %v, want false", p.Paused)
	}
}

func TestProgressLeader(t *testing.T) {
	r := newTestRaft(1, []uint64{1, 2}, 5, 1, NewMemoryStorage())
	r.becomeCandidate()
	r.becomeLeader()
	r.Prs[2].becomeReplicate()

	// Send proposals to r1. The first 5 entries should be appended to the log.
	propMsg := pb.Message{From: 1, To: 1, MsgType: pb.MessageType_MsgPropose, Entries: []*pb.Entry{{Data: []byte("foo")}}}
	for i := 0; i < 5; i++ {
		if pr := r.Prs[r.id]; pr.State != ProgressStateReplicate || pr.Match != uint64(i+1) || pr.Next != pr.Match+1 {
			t.Errorf("unexpected progress %v", pr)
		}
		if err := r.Step(propMsg); err != nil {
			t.Fatalf("proposal resulted in error: %v", err)
		}
	}
}

// TestProgressResumeByHeartbeatResp ensures raft.heartbeat reset progress.paused by heartbeat response.
func TestProgressResumeByHeartbeatResp(t *testing.T) {
	r := newTestRaft(1, []uint64{1, 2}, 5, 1, NewMemoryStorage())
	r.becomeCandidate()
	r.becomeLeader()

	r.Prs[2].Paused = true

	r.Step(pb.Message{From: 1, To: 1, MsgType: pb.MessageType_MsgBeat})
	if !r.Prs[2].Paused {
		t.Errorf("paused = %v, want true", r.Prs[2].Paused)
	}

	r.Prs[2].becomeReplicate()
	r.Step(pb.Message{From: 2, To: 1, MsgType: pb.MessageType_MsgHeartbeatResponse})
	if r.Prs[2].Paused {
		t.Errorf("paused = %v, want false", r.Prs[2].Paused)
	}
}

func TestProgressPaused(t *testing.T) {
	r := newTestRaft(1, []uint64{1, 2}, 5, 1, NewMemoryStorage())
	r.becomeCandidate()
	r.becomeLeader()
	r.Step(pb.Message{From: 1, To: 1, MsgType: pb.MessageType_MsgPropose, Entries: []*pb.Entry{{Data: []byte("somedata")}}})
	r.Step(pb.Message{From: 1, To: 1, MsgType: pb.MessageType_MsgPropose, Entries: []*pb.Entry{{Data: []byte("somedata")}}})
	r.Step(pb.Message{From: 1, To: 1, MsgType: pb.MessageType_MsgPropose, Entries: []*pb.Entry{{Data: []byte("somedata")}}})

	ms := r.readMessages()
	if len(ms) != 1 {
		t.Errorf("len(ms) = %d, want 1", len(ms))
	}
}

func TestProgressFlowControl(t *testing.T) {
	cfg := newTestConfig(1, []uint64{1, 2}, 5, 1, NewMemoryStorage())
	cfg.MaxInflightMsgs = 3
	cfg.MaxSizePerMsg = 2048
	r := newRaft(cfg)
	r.becomeCandidate()
	r.becomeLeader()

	// Throw away all the messages relating to the initial election.
	r.readMessages()

	// While node 2 is in probe state, propose a bunch of entries.
	r.Prs[2].becomeProbe()
	blob := []byte(strings.Repeat("a", 1000))
	for i := 0; i < 10; i++ {
		r.Step(pb.Message{From: 1, To: 1, MsgType: pb.MessageType_MsgPropose, Entries: []*pb.Entry{{Data: blob}}})
	}

	ms := r.readMessages()
	// First append has two entries: the empty entry to confirm the
	// election, and the first proposal (only one proposal gets sent
	// because we're in probe state).
	if len(ms) != 1 || ms[0].MsgType != pb.MessageType_MsgAppend {
		t.Fatalf("expected 1 MessageType_MsgAppend, got %v", ms)
	}
	if len(ms[0].Entries) != 2 {
		t.Fatalf("expected 2 entries, got %d", len(ms[0].Entries))
	}
	if len(ms[0].Entries[0].Data) != 0 || len(ms[0].Entries[1].Data) != 1000 {
		t.Fatalf("unexpected entry sizes: %v", ms[0].Entries)
	}

	// When this append is acked, we change to replicate state and can
	// send multiple messages at once.
	r.Step(pb.Message{From: 2, To: 1, MsgType: pb.MessageType_MsgAppendResponse, Index: ms[0].Entries[1].Index})
	ms = r.readMessages()
	if len(ms) != 3 {
		t.Fatalf("expected 3 messages, got %d", len(ms))
	}
	for i, m := range ms {
		if m.MsgType != pb.MessageType_MsgAppend {
			t.Errorf("%d: expected MessageType_MsgAppend, got %s", i, m.MsgType)
		}
		if len(m.Entries) != 2 {
			t.Errorf("%d: expected 2 entries, got %d", i, len(m.Entries))
		}
	}

	// Ack all three of those messages together and get the last two
	// messages (containing three entries).
	r.Step(pb.Message{From: 2, To: 1, MsgType: pb.MessageType_MsgAppendResponse, Index: ms[2].Entries[1].Index})
	ms = r.readMessages()
	if len(ms) != 2 {
		t.Fatalf("expected 2 messages, got %d", len(ms))
	}
	for i, m := range ms {
		if m.MsgType != pb.MessageType_MsgAppend {
			t.Errorf("%d: expected MessageType_MsgAppend, got %s", i, m.MsgType)
		}
	}
	if len(ms[0].Entries) != 2 {
		t.Errorf("%d: expected 2 entries, got %d", 0, len(ms[0].Entries))
	}
	if len(ms[1].Entries) != 1 {
		t.Errorf("%d: expected 1 entry, got %d", 1, len(ms[1].Entries))
	}
}

func TestUncommittedEntryLimit(t *testing.T) {
	// Use a relatively large number of entries here to prevent regression of a
	// bug which computed the size before it was fixed. This test would fail
	// with the bug, either because we'd get dropped proposals earlier than we
	// expect them, or because the final tally ends up nonzero. (At the time of
	// writing, the former).
	const maxEntries = 1024
	testEntry := pb.Entry{Data: []byte("testdata")}
	maxEntrySize := maxEntries * PayloadSize(&testEntry)

	cfg := newTestConfig(1, []uint64{1, 2, 3}, 5, 1, NewMemoryStorage())
	cfg.MaxUncommittedEntriesSize = uint64(maxEntrySize)
	cfg.MaxInflightMsgs = 2 * 1024 // avoid interference
	r := newRaft(cfg)
	r.becomeCandidate()
	r.becomeLeader()
	if n := r.uncommittedSize; n != 0 {
		t.Fatalf("expected zero uncommitted size, got %d bytes", n)
	}

	// Set the two followers to the replicate state. Commit to tail of log.
	const numFollowers = 2
	r.Prs[2].becomeReplicate()
	r.Prs[3].becomeReplicate()
	r.uncommittedSize = 0

	// Send proposals to r1. The first 5 entries should be appended to the log.
	propMsg := pb.Message{From: 1, To: 1, MsgType: pb.MessageType_MsgPropose, Entries: []*pb.Entry{&testEntry}}
	propEnts := make([]pb.Entry, maxEntries)
	for i := 0; i < maxEntries; i++ {
		if err := r.Step(propMsg); err != nil {
			t.Fatalf("proposal resulted in error: %v", err)
		}
		propEnts[i] = testEntry
	}

	// Send one more proposal to r1. It should be rejected.
	if err := r.Step(propMsg); err != ErrProposalDropped {
		t.Fatalf("proposal not dropped: %v", err)
	}

	// Read messages and reduce the uncommitted size as if we had committed
	// these entries.
	ms := r.readMessages()
	if e := maxEntries * numFollowers; len(ms) != e {
		t.Fatalf("expected %d messages, got %d", e, len(ms))
	}
	r.reduceUncommittedSize(propEnts)
	if r.uncommittedSize != 0 {
		t.Fatalf("committed everything, but still tracking %d", r.uncommittedSize)
	}

	// Send a single large proposal to r1. Should be accepted even though it
	// pushes us above the limit because we were beneath it before the proposal.
	propEnts = make([]pb.Entry, 2*maxEntries)
	propEntsLarge := make([]*pb.Entry, 2*maxEntries)
	for i := range propEnts {
		propEnts[i] = testEntry
		propEntsLarge[i] = &testEntry
	}
	propMsgLarge := pb.Message{From: 1, To: 1, MsgType: pb.MessageType_MsgPropose, Entries: propEntsLarge}
	if err := r.Step(propMsgLarge); err != nil {
		t.Fatalf("proposal resulted in error: %v", err)
	}

	// Send one more proposal to r1. It should be rejected, again.
	if err := r.Step(propMsg); err != ErrProposalDropped {
		t.Fatalf("proposal not dropped: %v", err)
	}

	// Read messages and reduce the uncommitted size as if we had committed
	// these entries.
	ms = r.readMessages()
	if e := 1 * numFollowers; len(ms) != e {
		t.Fatalf("expected %d messages, got %d", e, len(ms))
	}
	r.reduceUncommittedSize(propEnts)
	if n := r.uncommittedSize; n != 0 {
		t.Fatalf("expected zero uncommitted size, got %d", n)
	}
}

func TestLeaderElection(t *testing.T) {
	var cfg func(*Config)
	candState := StateCandidate
	candTerm := uint64(1)
	tests := []struct {
		*network
		state   StateType
		expTerm uint64
	}{
		{newNetworkWithConfig(cfg, nil, nil, nil), StateLeader, 1},
		{newNetworkWithConfig(cfg, nil, nil, nopStepper), StateLeader, 1},
		{newNetworkWithConfig(cfg, nil, nopStepper, nopStepper), candState, candTerm},
		{newNetworkWithConfig(cfg, nil, nopStepper, nopStepper, nil), candState, candTerm},
		{newNetworkWithConfig(cfg, nil, nopStepper, nopStepper, nil, nil), StateLeader, 1},

		// three logs further along than 0, but in the same term so rejections
		// are returned instead of the votes being ignored.
		{newNetworkWithConfig(cfg,
			nil, entsWithConfig(cfg, 1), entsWithConfig(cfg, 1), entsWithConfig(cfg, 1, 1), nil),
			StateFollower, 1},
	}

	for i, tt := range tests {
		tt.send(pb.Message{From: 1, To: 1, MsgType: pb.MessageType_MsgHup})
		sm := tt.network.peers[1].(*Raft)
		if sm.State != tt.state {
			t.Errorf("#%d: state = %s, want %s", i, sm.State, tt.state)
		}
		if g := sm.Term; g != tt.expTerm {
			t.Errorf("#%d: term = %d, want %d", i, g, tt.expTerm)
		}
	}
}

// testLeaderCycle verifies that each node in a cluster can campaign
// and be elected in turn. This ensures that elections work when not
// starting from a clean slate (as they do in TestLeaderElection)
func TestLeaderCycle(t *testing.T) {
	var cfg func(*Config)
	n := newNetworkWithConfig(cfg, nil, nil, nil)
	for campaignerID := uint64(1); campaignerID <= 3; campaignerID++ {
		n.send(pb.Message{From: campaignerID, To: campaignerID, MsgType: pb.MessageType_MsgHup})

		for _, peer := range n.peers {
			sm := peer.(*Raft)
			if sm.id == campaignerID && sm.State != StateLeader {
				t.Errorf("campaigning node %d state = %v, want StateLeader",
					sm.id, sm.State)
			} else if sm.id != campaignerID && sm.State != StateFollower {
				t.Errorf("after campaign of node %d, "+
					"node %d had state = %v, want StateFollower",
					campaignerID, sm.id, sm.State)
			}
		}
	}
}

// TestLeaderElectionOverwriteNewerLogs tests a scenario in which a
// newly-elected leader does *not* have the newest (i.e. highest term)
// log entries, and must overwrite higher-term log entries with
// lower-term ones.
func TestLeaderElectionOverwriteNewerLogs(t *testing.T) {
	var cfg func(*Config)
	// This network represents the results of the following sequence of
	// events:
	// - Node 1 won the election in term 1.
	// - Node 1 replicated a log entry to node 2 but died before sending
	//   it to other nodes.
	// - Node 3 won the second election in term 2.
	// - Node 3 wrote an entry to its logs but died without sending it
	//   to any other nodes.
	//
	// At this point, nodes 1, 2, and 3 all have uncommitted entries in
	// their logs and could win an election at term 3. The winner's log
	// entry overwrites the losers'. (TestLeaderSyncFollowerLog tests
	// the case where older log entries are overwritten, so this test
	// focuses on the case where the newer entries are lost).
	n := newNetworkWithConfig(cfg,
		entsWithConfig(cfg, 1),     // Node 1: Won first election
		entsWithConfig(cfg, 1),     // Node 2: Got logs from node 1
		entsWithConfig(cfg, 2),     // Node 3: Won second election
		votedWithConfig(cfg, 3, 2), // Node 4: Voted but didn't get logs
		votedWithConfig(cfg, 3, 2)) // Node 5: Voted but didn't get logs

	// Node 1 campaigns. The election fails because a quorum of nodes
	// know about the election that already happened at term 2. Node 1's
	// term is pushed ahead to 2.
	n.send(pb.Message{From: 1, To: 1, MsgType: pb.MessageType_MsgHup})
	sm1 := n.peers[1].(*Raft)
	if sm1.State != StateFollower {
		t.Errorf("state = %s, want StateFollower", sm1.State)
	}
	if sm1.Term != 2 {
		t.Errorf("term = %d, want 2", sm1.Term)
	}

	// Node 1 campaigns again with a higher term. This time it succeeds.
	n.send(pb.Message{From: 1, To: 1, MsgType: pb.MessageType_MsgHup})
	if sm1.State != StateLeader {
		t.Errorf("state = %s, want StateLeader", sm1.State)
	}
	if sm1.Term != 3 {
		t.Errorf("term = %d, want 3", sm1.Term)
	}

	// Now all nodes agree on a log entry with term 1 at index 1 (and
	// term 3 at index 2).
	for i := range n.peers {
		sm := n.peers[i].(*Raft)
		entries := sm.RaftLog.allEntries()
		if len(entries) != 2 {
			t.Fatalf("node %d: len(entries) == %d, want 2", i, len(entries))
		}
		if entries[0].Term != 1 {
			t.Errorf("node %d: term at index 1 == %d, want 1", i, entries[0].Term)
		}
		if entries[1].Term != 3 {
			t.Errorf("node %d: term at index 2 == %d, want 3", i, entries[1].Term)
		}
	}
}

func TestVoteFromAnyState(t *testing.T) {
	vt := pb.MessageType_MsgRequestVote
	vt_resp := pb.MessageType_MsgRequestVoteResponse
	for st := StateType(0); st < numStates; st++ {
		r := newTestRaft(1, []uint64{1, 2, 3}, 10, 1, NewMemoryStorage())
		r.Term = 1

		switch st {
		case StateFollower:
			r.becomeFollower(r.Term, 3)
		case StateCandidate:
			r.becomeCandidate()
		case StateLeader:
			r.becomeCandidate()
			r.becomeLeader()
		}

		// Note that setting our state above may have advanced r.Term
		// past its initial value.
		newTerm := r.Term + 1

		msg := pb.Message{
			From:    2,
			To:      1,
			MsgType: vt,
			Term:    newTerm,
			LogTerm: newTerm,
			Index:   42,
		}
		if err := r.Step(msg); err != nil {
			t.Errorf("%s,%s: Step failed: %s", vt, st, err)
		}
		if len(r.msgs) != 1 {
			t.Errorf("%s,%s: %d response messages, want 1: %+v", vt, st, len(r.msgs), r.msgs)
		} else {
			resp := r.msgs[0]
			if resp.MsgType != vt_resp {
				t.Errorf("%s,%s: response message is %s, want %s",
					vt, st, resp.MsgType, vt_resp)
			}
			if resp.Reject {
				t.Errorf("%s,%s: unexpected rejection", vt, st)
			}
		}

		// If this was a vote, we reset our state and term.
		if r.State != StateFollower {
			t.Errorf("%s,%s: state %s, want %s", vt, st, r.State, StateFollower)
		}
		if r.Term != newTerm {
			t.Errorf("%s,%s: term %d, want %d", vt, st, r.Term, newTerm)
		}
		if r.Vote != 2 {
			t.Errorf("%s,%s: vote %d, want 2", vt, st, r.Vote)
		}
	}
}

func TestLogReplication(t *testing.T) {
	tests := []struct {
		*network
		msgs       []pb.Message
		wcommitted uint64
	}{
		{
			newNetwork(nil, nil, nil),
			[]pb.Message{
				{From: 1, To: 1, MsgType: pb.MessageType_MsgPropose, Entries: []*pb.Entry{{Data: []byte("somedata")}}},
			},
			2,
		},
		{
			newNetwork(nil, nil, nil),
			[]pb.Message{
				{From: 1, To: 1, MsgType: pb.MessageType_MsgPropose, Entries: []*pb.Entry{{Data: []byte("somedata")}}},
				{From: 1, To: 2, MsgType: pb.MessageType_MsgHup},
				{From: 1, To: 2, MsgType: pb.MessageType_MsgPropose, Entries: []*pb.Entry{{Data: []byte("somedata")}}},
			},
			4,
		},
	}

	for i, tt := range tests {
		tt.send(pb.Message{From: 1, To: 1, MsgType: pb.MessageType_MsgHup})

		for _, m := range tt.msgs {
			tt.send(m)
		}

		for j, x := range tt.network.peers {
			sm := x.(*Raft)

			if sm.RaftLog.committed != tt.wcommitted {
				t.Errorf("#%d.%d: committed = %d, want %d", i, j, sm.RaftLog.committed, tt.wcommitted)
			}

			ents := []pb.Entry{}
			for _, e := range nextEnts(sm, tt.network.storage[j]) {
				if e.Data != nil {
					ents = append(ents, e)
				}
			}
			props := []pb.Message{}
			for _, m := range tt.msgs {
				if m.MsgType == pb.MessageType_MsgPropose {
					props = append(props, m)
				}
			}
			for k, m := range props {
				if !bytes.Equal(ents[k].Data, m.Entries[0].Data) {
					t.Errorf("#%d.%d: data = %d, want %d", i, j, ents[k].Data, m.Entries[0].Data)
				}
			}
		}
	}
}

func TestSingleNodeCommit(t *testing.T) {
	tt := newNetwork(nil)
	tt.send(pb.Message{From: 1, To: 1, MsgType: pb.MessageType_MsgHup})
	tt.send(pb.Message{From: 1, To: 1, MsgType: pb.MessageType_MsgPropose, Entries: []*pb.Entry{{Data: []byte("some data")}}})
	tt.send(pb.Message{From: 1, To: 1, MsgType: pb.MessageType_MsgPropose, Entries: []*pb.Entry{{Data: []byte("some data")}}})

	sm := tt.peers[1].(*Raft)
	if sm.RaftLog.committed != 3 {
		t.Errorf("committed = %d, want %d", sm.RaftLog.committed, 3)
	}
}

// TestCannotCommitWithoutNewTermEntry tests the entries cannot be committed
// when leader changes, no new proposal comes in and ChangeTerm proposal is
// filtered.
func TestCannotCommitWithoutNewTermEntry(t *testing.T) {
	tt := newNetwork(nil, nil, nil, nil, nil)
	tt.send(pb.Message{From: 1, To: 1, MsgType: pb.MessageType_MsgHup})

	// 0 cannot reach 2,3,4
	tt.cut(1, 3)
	tt.cut(1, 4)
	tt.cut(1, 5)

	tt.send(pb.Message{From: 1, To: 1, MsgType: pb.MessageType_MsgPropose, Entries: []*pb.Entry{{Data: []byte("some data")}}})
	tt.send(pb.Message{From: 1, To: 1, MsgType: pb.MessageType_MsgPropose, Entries: []*pb.Entry{{Data: []byte("some data")}}})

	sm := tt.peers[1].(*Raft)
	if sm.RaftLog.committed != 1 {
		t.Errorf("committed = %d, want %d", sm.RaftLog.committed, 1)
	}

	// network recovery
	tt.recover()
	// avoid committing ChangeTerm proposal
	tt.ignore(pb.MessageType_MsgAppend)

	// elect 2 as the new leader with term 2
	tt.send(pb.Message{From: 2, To: 2, MsgType: pb.MessageType_MsgHup})

	// no log entries from previous term should be committed
	sm = tt.peers[2].(*Raft)
	if sm.RaftLog.committed != 1 {
		t.Errorf("committed = %d, want %d", sm.RaftLog.committed, 1)
	}

	tt.recover()
	// send heartbeat; reset wait
	tt.send(pb.Message{From: 2, To: 2, MsgType: pb.MessageType_MsgBeat})
	// append an entry at current term
	tt.send(pb.Message{From: 2, To: 2, MsgType: pb.MessageType_MsgPropose, Entries: []*pb.Entry{{Data: []byte("some data")}}})
	// expect the committed to be advanced
	if sm.RaftLog.committed != 5 {
		t.Errorf("committed = %d, want %d", sm.RaftLog.committed, 5)
	}
}

// TestCommitWithoutNewTermEntry tests the entries could be committed
// when leader changes, no new proposal comes in.
func TestCommitWithoutNewTermEntry(t *testing.T) {
	tt := newNetwork(nil, nil, nil, nil, nil)
	tt.send(pb.Message{From: 1, To: 1, MsgType: pb.MessageType_MsgHup})

	// 0 cannot reach 2,3,4
	tt.cut(1, 3)
	tt.cut(1, 4)
	tt.cut(1, 5)

	tt.send(pb.Message{From: 1, To: 1, MsgType: pb.MessageType_MsgPropose, Entries: []*pb.Entry{{Data: []byte("some data")}}})
	tt.send(pb.Message{From: 1, To: 1, MsgType: pb.MessageType_MsgPropose, Entries: []*pb.Entry{{Data: []byte("some data")}}})

	sm := tt.peers[1].(*Raft)
	if sm.RaftLog.committed != 1 {
		t.Errorf("committed = %d, want %d", sm.RaftLog.committed, 1)
	}

	// network recovery
	tt.recover()

	// elect 2 as the new leader with term 2
	// after append a ChangeTerm entry from the current term, all entries
	// should be committed
	tt.send(pb.Message{From: 2, To: 2, MsgType: pb.MessageType_MsgHup})

	if sm.RaftLog.committed != 4 {
		t.Errorf("committed = %d, want %d", sm.RaftLog.committed, 4)
	}
}

func TestDuelingCandidates(t *testing.T) {
	a := newTestRaft(1, []uint64{1, 2, 3}, 10, 1, NewMemoryStorage())
	b := newTestRaft(2, []uint64{1, 2, 3}, 10, 1, NewMemoryStorage())
	c := newTestRaft(3, []uint64{1, 2, 3}, 10, 1, NewMemoryStorage())

	nt := newNetwork(a, b, c)
	nt.cut(1, 3)

	nt.send(pb.Message{From: 1, To: 1, MsgType: pb.MessageType_MsgHup})
	nt.send(pb.Message{From: 3, To: 3, MsgType: pb.MessageType_MsgHup})

	// 1 becomes leader since it receives votes from 1 and 2
	sm := nt.peers[1].(*Raft)
	if sm.State != StateLeader {
		t.Errorf("state = %s, want %s", sm.State, StateLeader)
	}

	// 3 stays as candidate since it receives a vote from 3 and a rejection from 2
	sm = nt.peers[3].(*Raft)
	if sm.State != StateCandidate {
		t.Errorf("state = %s, want %s", sm.State, StateCandidate)
	}

	nt.recover()

	// candidate 3 now increases its term and tries to vote again
	// we expect it to disrupt the leader 1 since it has a higher term
	// 3 will be follower again since both 1 and 2 rejects its vote request since 3 does not have a long enough log
	nt.send(pb.Message{From: 3, To: 3, MsgType: pb.MessageType_MsgHup})

	wlog := &RaftLog{
		storage:   &MemoryStorage{ents: []pb.Entry{{}, {Data: nil, Term: 1, Index: 1}}},
		committed: 1,
		unstable:  unstable{offset: 2},
	}
	tests := []struct {
		sm      *Raft
		state   StateType
		term    uint64
		raftLog *RaftLog
	}{
		{a, StateFollower, 2, wlog},
		{b, StateFollower, 2, wlog},
		{c, StateFollower, 2, newLog(NewMemoryStorage(), raftLogger)},
	}

	for i, tt := range tests {
		if g := tt.sm.State; g != tt.state {
			t.Errorf("#%d: state = %s, want %s", i, g, tt.state)
		}
		if g := tt.sm.Term; g != tt.term {
			t.Errorf("#%d: term = %d, want %d", i, g, tt.term)
		}
		base := ltoa(tt.raftLog)
		if sm, ok := nt.peers[1+uint64(i)].(*Raft); ok {
			l := ltoa(sm.RaftLog)
			if g := diffu(base, l); g != "" {
				t.Errorf("#%d: diff:\n%s", i, g)
			}
		} else {
			t.Logf("#%d: empty log", i)
		}
	}
}

func TestCandidateConcede(t *testing.T) {
	tt := newNetwork(nil, nil, nil)
	tt.isolate(1)

	tt.send(pb.Message{From: 1, To: 1, MsgType: pb.MessageType_MsgHup})
	tt.send(pb.Message{From: 3, To: 3, MsgType: pb.MessageType_MsgHup})

	// heal the partition
	tt.recover()
	// send heartbeat; reset wait
	tt.send(pb.Message{From: 3, To: 3, MsgType: pb.MessageType_MsgBeat})

	data := []byte("force follower")
	// send a proposal to 3 to flush out a MessageType_MsgAppend to 1
	tt.send(pb.Message{From: 3, To: 3, MsgType: pb.MessageType_MsgPropose, Entries: []*pb.Entry{{Data: data}}})
	// send heartbeat; flush out commit
	tt.send(pb.Message{From: 3, To: 3, MsgType: pb.MessageType_MsgBeat})

	a := tt.peers[1].(*Raft)
	if g := a.State; g != StateFollower {
		t.Errorf("state = %s, want %s", g, StateFollower)
	}
	if g := a.Term; g != 1 {
		t.Errorf("term = %d, want %d", g, 1)
	}
	wantLog := ltoa(&RaftLog{
		storage: &MemoryStorage{
			ents: []pb.Entry{{}, {Data: nil, Term: 1, Index: 1}, {Term: 1, Index: 2, Data: data}},
		},
		unstable:  unstable{offset: 3},
		committed: 2,
	})
	for i, p := range tt.peers {
		if sm, ok := p.(*Raft); ok {
			l := ltoa(sm.RaftLog)
			if g := diffu(wantLog, l); g != "" {
				t.Errorf("#%d: diff:\n%s", i, g)
			}
		} else {
			t.Logf("#%d: empty log", i)
		}
	}
}

func TestSingleNodeCandidate(t *testing.T) {
	tt := newNetwork(nil)
	tt.send(pb.Message{From: 1, To: 1, MsgType: pb.MessageType_MsgHup})

	sm := tt.peers[1].(*Raft)
	if sm.State != StateLeader {
		t.Errorf("state = %d, want %d", sm.State, StateLeader)
	}
}

func TestOldMessages(t *testing.T) {
	tt := newNetwork(nil, nil, nil)
	// make 0 leader @ term 3
	tt.send(pb.Message{From: 1, To: 1, MsgType: pb.MessageType_MsgHup})
	tt.send(pb.Message{From: 2, To: 2, MsgType: pb.MessageType_MsgHup})
	tt.send(pb.Message{From: 1, To: 1, MsgType: pb.MessageType_MsgHup})
	// pretend we're an old leader trying to make progress; this entry is expected to be ignored.
	tt.send(pb.Message{From: 2, To: 1, MsgType: pb.MessageType_MsgAppend, Term: 2, Entries: []*pb.Entry{{Index: 3, Term: 2}}})
	// commit a new entry
	tt.send(pb.Message{From: 1, To: 1, MsgType: pb.MessageType_MsgPropose, Entries: []*pb.Entry{{Data: []byte("somedata")}}})

	ilog := &RaftLog{
		storage: &MemoryStorage{
			ents: []pb.Entry{
				{}, {Data: nil, Term: 1, Index: 1},
				{Data: nil, Term: 2, Index: 2}, {Data: nil, Term: 3, Index: 3},
				{Data: []byte("somedata"), Term: 3, Index: 4},
			},
		},
		unstable:  unstable{offset: 5},
		committed: 4,
	}
	base := ltoa(ilog)
	for i, p := range tt.peers {
		if sm, ok := p.(*Raft); ok {
			l := ltoa(sm.RaftLog)
			if g := diffu(base, l); g != "" {
				t.Errorf("#%d: diff:\n%s", i, g)
			}
		} else {
			t.Logf("#%d: empty log", i)
		}
	}
}

// TestOldMessagesReply - optimization - reply with new term.

func TestProposal(t *testing.T) {
	tests := []struct {
		*network
		success bool
	}{
		{newNetwork(nil, nil, nil), true},
		{newNetwork(nil, nil, nopStepper), true},
		{newNetwork(nil, nopStepper, nopStepper), false},
		{newNetwork(nil, nopStepper, nopStepper, nil), false},
		{newNetwork(nil, nopStepper, nopStepper, nil, nil), true},
	}

	for j, tt := range tests {
		send := func(m pb.Message) {
			defer func() {
				// only recover if we expect it to panic (success==false)
				if !tt.success {
					e := recover()
					if e != nil {
						t.Logf("#%d: err: %s", j, e)
					}
				}
			}()
			tt.send(m)
		}

		data := []byte("somedata")

		// promote 1 to become leader
		send(pb.Message{From: 1, To: 1, MsgType: pb.MessageType_MsgHup})
		send(pb.Message{From: 1, To: 1, MsgType: pb.MessageType_MsgPropose, Entries: []*pb.Entry{{Data: data}}})

		wantLog := newLog(NewMemoryStorage(), raftLogger)
		if tt.success {
			wantLog = &RaftLog{
				storage: &MemoryStorage{
					ents: []pb.Entry{{}, {Data: nil, Term: 1, Index: 1}, {Term: 1, Index: 2, Data: data}},
				},
				unstable:  unstable{offset: 3},
				committed: 2}
		}
		base := ltoa(wantLog)
		for i, p := range tt.peers {
			if sm, ok := p.(*Raft); ok {
				l := ltoa(sm.RaftLog)
				if g := diffu(base, l); g != "" {
					t.Errorf("#%d: diff:\n%s", i, g)
				}
			} else {
				t.Logf("#%d: empty log", i)
			}
		}
		sm := tt.network.peers[1].(*Raft)
		if g := sm.Term; g != 1 {
			t.Errorf("#%d: term = %d, want %d", j, g, 1)
		}
	}
}

func TestProposalByProxy(t *testing.T) {
	data := []byte("somedata")
	tests := []*network{
		newNetwork(nil, nil, nil),
		newNetwork(nil, nil, nopStepper),
	}

	for j, tt := range tests {
		// promote 0 the leader
		tt.send(pb.Message{From: 1, To: 1, MsgType: pb.MessageType_MsgHup})

		// propose via follower
		tt.send(pb.Message{From: 2, To: 2, MsgType: pb.MessageType_MsgPropose, Entries: []*pb.Entry{{Data: []byte("somedata")}}})

		wantLog := &RaftLog{
			storage: &MemoryStorage{
				ents: []pb.Entry{{}, {Data: nil, Term: 1, Index: 1}, {Term: 1, Data: data, Index: 2}},
			},
			unstable:  unstable{offset: 3},
			committed: 2}
		base := ltoa(wantLog)
		for i, p := range tt.peers {
			if sm, ok := p.(*Raft); ok {
				l := ltoa(sm.RaftLog)
				if g := diffu(base, l); g != "" {
					t.Errorf("#%d: diff:\n%s", i, g)
				}
			} else {
				t.Logf("#%d: empty log", i)
			}
		}
		sm := tt.peers[1].(*Raft)
		if g := sm.Term; g != 1 {
			t.Errorf("#%d: term = %d, want %d", j, g, 1)
		}
	}
}

func TestCommit(t *testing.T) {
	tests := []struct {
		matches []uint64
		logs    []pb.Entry
		smTerm  uint64
		w       uint64
	}{
		// single
		{[]uint64{1}, []pb.Entry{{Index: 1, Term: 1}}, 1, 1},
		{[]uint64{1}, []pb.Entry{{Index: 1, Term: 1}}, 2, 0},
		{[]uint64{2}, []pb.Entry{{Index: 1, Term: 1}, {Index: 2, Term: 2}}, 2, 2},
		{[]uint64{1}, []pb.Entry{{Index: 1, Term: 2}}, 2, 1},

		// odd
		{[]uint64{2, 1, 1}, []pb.Entry{{Index: 1, Term: 1}, {Index: 2, Term: 2}}, 1, 1},
		{[]uint64{2, 1, 1}, []pb.Entry{{Index: 1, Term: 1}, {Index: 2, Term: 1}}, 2, 0},
		{[]uint64{2, 1, 2}, []pb.Entry{{Index: 1, Term: 1}, {Index: 2, Term: 2}}, 2, 2},
		{[]uint64{2, 1, 2}, []pb.Entry{{Index: 1, Term: 1}, {Index: 2, Term: 1}}, 2, 0},

		// even
		{[]uint64{2, 1, 1, 1}, []pb.Entry{{Index: 1, Term: 1}, {Index: 2, Term: 2}}, 1, 1},
		{[]uint64{2, 1, 1, 1}, []pb.Entry{{Index: 1, Term: 1}, {Index: 2, Term: 1}}, 2, 0},
		{[]uint64{2, 1, 1, 2}, []pb.Entry{{Index: 1, Term: 1}, {Index: 2, Term: 2}}, 1, 1},
		{[]uint64{2, 1, 1, 2}, []pb.Entry{{Index: 1, Term: 1}, {Index: 2, Term: 1}}, 2, 0},
		{[]uint64{2, 1, 2, 2}, []pb.Entry{{Index: 1, Term: 1}, {Index: 2, Term: 2}}, 2, 2},
		{[]uint64{2, 1, 2, 2}, []pb.Entry{{Index: 1, Term: 1}, {Index: 2, Term: 1}}, 2, 0},
	}

	for i, tt := range tests {
		storage := NewMemoryStorage()
		storage.Append(tt.logs)
		storage.hardState = pb.HardState{Term: tt.smTerm}

		sm := newTestRaft(1, []uint64{1}, 10, 2, storage)
		for j := 0; j < len(tt.matches); j++ {
			sm.setProgress(uint64(j)+1, tt.matches[j], tt.matches[j]+1)
		}
		sm.maybeCommit()
		if g := sm.RaftLog.committed; g != tt.w {
			t.Errorf("#%d: committed = %d, want %d", i, g, tt.w)
		}
	}
}

func TestPastElectionTimeout(t *testing.T) {
	tests := []struct {
		elapse       int
		wprobability float64
		round        bool
	}{
		{5, 0, false},
		{10, 0.1, true},
		{13, 0.4, true},
		{15, 0.6, true},
		{18, 0.9, true},
		{20, 1, false},
	}

	for i, tt := range tests {
		sm := newTestRaft(1, []uint64{1}, 10, 1, NewMemoryStorage())
		sm.electionElapsed = tt.elapse
		c := 0
		for j := 0; j < 10000; j++ {
			sm.resetRandomizedElectionTimeout()
			if sm.pastElectionTimeout() {
				c++
			}
		}
		got := float64(c) / 10000.0
		if tt.round {
			got = math.Floor(got*10+0.5) / 10.0
		}
		if got != tt.wprobability {
			t.Errorf("#%d: probability = %v, want %v", i, got, tt.wprobability)
		}
	}
}

// ensure that the Step function ignores the message from old term and does not pass it to the
// actual stepX function.
func TestStepIgnoreOldTermMsg(t *testing.T) {
	called := false
	fakeStep := func(r *Raft, m pb.Message) error {
		called = true
		return nil
	}
	sm := newTestRaft(1, []uint64{1}, 10, 1, NewMemoryStorage())
	sm.step = fakeStep
	sm.Term = 2
	sm.Step(pb.Message{MsgType: pb.MessageType_MsgAppend, Term: sm.Term - 1})
	if called {
		t.Errorf("stepFunc called = %v , want %v", called, false)
	}
}

// TestHandleMessageType_MsgAppend ensures:
// 1. Reply false if log doesn’t contain an entry at prevLogIndex whose term matches prevLogTerm.
// 2. If an existing entry conflicts with a new one (same index but different terms),
//    delete the existing entry and all that follow it; append any new entries not already in the log.
// 3. If leaderCommit > commitIndex, set commitIndex = min(leaderCommit, index of last new entry).
func TestHandleMessageType_MsgAppend(t *testing.T) {
	tests := []struct {
		m       pb.Message
		wIndex  uint64
		wCommit uint64
		wReject bool
	}{
		// Ensure 1
		{pb.Message{MsgType: pb.MessageType_MsgAppend, Term: 2, LogTerm: 3, Index: 2, Commit: 3}, 2, 0, true}, // previous log mismatch
		{pb.Message{MsgType: pb.MessageType_MsgAppend, Term: 2, LogTerm: 3, Index: 3, Commit: 3}, 2, 0, true}, // previous log non-exist

		// Ensure 2
		{pb.Message{MsgType: pb.MessageType_MsgAppend, Term: 2, LogTerm: 1, Index: 1, Commit: 1}, 2, 1, false},
		{pb.Message{MsgType: pb.MessageType_MsgAppend, Term: 2, LogTerm: 0, Index: 0, Commit: 1, Entries: []*pb.Entry{{Index: 1, Term: 2}}}, 1, 1, false},
		{pb.Message{MsgType: pb.MessageType_MsgAppend, Term: 2, LogTerm: 2, Index: 2, Commit: 3, Entries: []*pb.Entry{{Index: 3, Term: 2}, {Index: 4, Term: 2}}}, 4, 3, false},
		{pb.Message{MsgType: pb.MessageType_MsgAppend, Term: 2, LogTerm: 2, Index: 2, Commit: 4, Entries: []*pb.Entry{{Index: 3, Term: 2}}}, 3, 3, false},
		{pb.Message{MsgType: pb.MessageType_MsgAppend, Term: 2, LogTerm: 1, Index: 1, Commit: 4, Entries: []*pb.Entry{{Index: 2, Term: 2}}}, 2, 2, false},

		// Ensure 3
		{pb.Message{MsgType: pb.MessageType_MsgAppend, Term: 1, LogTerm: 1, Index: 1, Commit: 3}, 2, 1, false},                                            // match entry 1, commit up to last new entry 1
		{pb.Message{MsgType: pb.MessageType_MsgAppend, Term: 1, LogTerm: 1, Index: 1, Commit: 3, Entries: []*pb.Entry{{Index: 2, Term: 2}}}, 2, 2, false}, // match entry 1, commit up to last new entry 2
		{pb.Message{MsgType: pb.MessageType_MsgAppend, Term: 2, LogTerm: 2, Index: 2, Commit: 3}, 2, 2, false},                                            // match entry 2, commit up to last new entry 2
		{pb.Message{MsgType: pb.MessageType_MsgAppend, Term: 2, LogTerm: 2, Index: 2, Commit: 4}, 2, 2, false},                                            // commit up to log.last()
	}

	for i, tt := range tests {
		storage := NewMemoryStorage()
		storage.Append([]pb.Entry{{Index: 1, Term: 1}, {Index: 2, Term: 2}})
		sm := newTestRaft(1, []uint64{1}, 10, 1, storage)
		sm.becomeFollower(2, None)

		sm.handleAppendEntries(tt.m)
		if sm.RaftLog.LastIndex() != tt.wIndex {
			t.Errorf("#%d: lastIndex = %d, want %d", i, sm.RaftLog.LastIndex(), tt.wIndex)
		}
		if sm.RaftLog.committed != tt.wCommit {
			t.Errorf("#%d: committed = %d, want %d", i, sm.RaftLog.committed, tt.wCommit)
		}
		m := sm.readMessages()
		if len(m) != 1 {
			t.Fatalf("#%d: msg = nil, want 1", i)
		}
		if m[0].Reject != tt.wReject {
			t.Errorf("#%d: reject = %v, want %v", i, m[0].Reject, tt.wReject)
		}
	}
}

// TestHandleHeartbeat ensures that the follower commits to the commit in the message.
func TestHandleHeartbeat(t *testing.T) {
	commit := uint64(2)
	tests := []struct {
		m       pb.Message
		wCommit uint64
	}{
		{pb.Message{From: 2, To: 1, MsgType: pb.MessageType_MsgHeartbeat, Term: 2, Commit: commit + 1}, commit + 1},
		{pb.Message{From: 2, To: 1, MsgType: pb.MessageType_MsgHeartbeat, Term: 2, Commit: commit - 1}, commit}, // do not decrease commit
	}

	for i, tt := range tests {
		storage := NewMemoryStorage()
		storage.Append([]pb.Entry{{Index: 1, Term: 1}, {Index: 2, Term: 2}, {Index: 3, Term: 3}})
		sm := newTestRaft(1, []uint64{1, 2}, 5, 1, storage)
		sm.becomeFollower(2, 2)
		sm.RaftLog.commitTo(commit)
		sm.handleHeartbeat(tt.m)
		if sm.RaftLog.committed != tt.wCommit {
			t.Errorf("#%d: committed = %d, want %d", i, sm.RaftLog.committed, tt.wCommit)
		}
		m := sm.readMessages()
		if len(m) != 1 {
			t.Fatalf("#%d: msg = nil, want 1", i)
		}
		if m[0].MsgType != pb.MessageType_MsgHeartbeatResponse {
			t.Errorf("#%d: type = %v, want MessageType_MsgHeartbeatResponse", i, m[0].MsgType)
		}
	}
}

// TestHandleHeartbeatResp ensures that we re-send log entries when we get a heartbeat response.
func TestHandleHeartbeatResp(t *testing.T) {
	storage := NewMemoryStorage()
	storage.Append([]pb.Entry{{Index: 1, Term: 1}, {Index: 2, Term: 2}, {Index: 3, Term: 3}})
	sm := newTestRaft(1, []uint64{1, 2}, 5, 1, storage)
	sm.becomeCandidate()
	sm.becomeLeader()
	sm.RaftLog.commitTo(sm.RaftLog.LastIndex())

	// A heartbeat response from a node that is behind; re-send MessageType_MsgAppend
	sm.Step(pb.Message{From: 2, MsgType: pb.MessageType_MsgHeartbeatResponse})
	msgs := sm.readMessages()
	if len(msgs) != 1 {
		t.Fatalf("len(msgs) = %d, want 1", len(msgs))
	}
	if msgs[0].MsgType != pb.MessageType_MsgAppend {
		t.Errorf("type = %v, want MessageType_MsgAppend", msgs[0].MsgType)
	}

	// A second heartbeat response generates another MessageType_MsgAppend re-send
	sm.Step(pb.Message{From: 2, MsgType: pb.MessageType_MsgHeartbeatResponse})
	msgs = sm.readMessages()
	if len(msgs) != 1 {
		t.Fatalf("len(msgs) = %d, want 1", len(msgs))
	}
	if msgs[0].MsgType != pb.MessageType_MsgAppend {
		t.Errorf("type = %v, want MessageType_MsgAppend", msgs[0].MsgType)
	}

	// Once we have an MessageType_MsgAppendResponse, heartbeats no longer send MessageType_MsgAppend.
	sm.Step(pb.Message{
		From:    2,
		MsgType: pb.MessageType_MsgAppendResponse,
		Index:   msgs[0].Index + uint64(len(msgs[0].Entries)),
	})
	// Consume the message sent in response to MessageType_MsgAppendResponse
	sm.readMessages()

	sm.Step(pb.Message{From: 2, MsgType: pb.MessageType_MsgHeartbeatResponse})
	msgs = sm.readMessages()
	if len(msgs) != 0 {
		t.Fatalf("len(msgs) = %d, want 0: %+v", len(msgs), msgs)
	}
}

// TestRaftFreesReadOnlyMem ensures raft will free read request from
// readOnly readIndexQueue and pendingReadIndex map.
// related issue: https://github.com/etcd-io/etcd/issues/7571
func TestRaftFreesReadOnlyMem(t *testing.T) {
	sm := newTestRaft(1, []uint64{1, 2}, 5, 1, NewMemoryStorage())
	sm.becomeCandidate()
	sm.becomeLeader()
	sm.RaftLog.commitTo(sm.RaftLog.LastIndex())

	ctx := []byte("ctx")

	// leader starts linearizable read request.
	// more info: raft dissertation 6.4, step 2.
	sm.Step(pb.Message{From: 2, MsgType: pb.MessageType_MsgReadIndex, Entries: []*pb.Entry{{Data: ctx}}})
	msgs := sm.readMessages()
	if len(msgs) != 1 {
		t.Fatalf("len(msgs) = %d, want 1", len(msgs))
	}
	if msgs[0].MsgType != pb.MessageType_MsgHeartbeat {
		t.Fatalf("type = %v, want MessageType_MsgHeartbeat", msgs[0].MsgType)
	}
	if !bytes.Equal(msgs[0].Context, ctx) {
		t.Fatalf("Context = %v, want %v", msgs[0].Context, ctx)
	}
	if len(sm.readOnly.readIndexQueue) != 1 {
		t.Fatalf("len(readIndexQueue) = %v, want 1", len(sm.readOnly.readIndexQueue))
	}
	if len(sm.readOnly.pendingReadIndex) != 1 {
		t.Fatalf("len(pendingReadIndex) = %v, want 1", len(sm.readOnly.pendingReadIndex))
	}
	if _, ok := sm.readOnly.pendingReadIndex[string(ctx)]; !ok {
		t.Fatalf("can't find context %v in pendingReadIndex ", ctx)
	}

	// heartbeat responses from majority of followers (1 in this case)
	// acknowledge the authority of the leader.
	// more info: raft dissertation 6.4, step 3.
	sm.Step(pb.Message{From: 2, MsgType: pb.MessageType_MsgHeartbeatResponse, Context: ctx})
	if len(sm.readOnly.readIndexQueue) != 0 {
		t.Fatalf("len(readIndexQueue) = %v, want 0", len(sm.readOnly.readIndexQueue))
	}
	if len(sm.readOnly.pendingReadIndex) != 0 {
		t.Fatalf("len(pendingReadIndex) = %v, want 0", len(sm.readOnly.pendingReadIndex))
	}
	if _, ok := sm.readOnly.pendingReadIndex[string(ctx)]; ok {
		t.Fatalf("found context %v in pendingReadIndex, want none", ctx)
	}
}

// TestMessageType_MsgAppendResponseWaitReset verifies the resume behavior of a leader
// MessageType_MsgAppendResponse.
func TestMessageType_MsgAppendResponseWaitReset(t *testing.T) {
	sm := newTestRaft(1, []uint64{1, 2, 3}, 5, 1, NewMemoryStorage())
	sm.becomeCandidate()
	sm.becomeLeader()

	// The new leader has just emitted a new Term 4 entry; consume those messages
	// from the outgoing queue.
	sm.bcastAppend()
	sm.readMessages()

	// Node 2 acks the first entry, making it committed.
	sm.Step(pb.Message{
		From:    2,
		MsgType: pb.MessageType_MsgAppendResponse,
		Index:   1,
	})
	if sm.RaftLog.committed != 1 {
		t.Fatalf("expected committed to be 1, got %d", sm.RaftLog.committed)
	}
	// Also consume the MessageType_MsgAppend messages that update Commit on the followers.
	sm.readMessages()

	// A new command is now proposed on node 1.
	sm.Step(pb.Message{
		From:    1,
		MsgType: pb.MessageType_MsgPropose,
		Entries: []*pb.Entry{{}},
	})

	// The command is broadcast to all nodes not in the wait state.
	// Node 2 left the wait state due to its MessageType_MsgAppendResponse, but node 3 is still waiting.
	msgs := sm.readMessages()
	if len(msgs) != 1 {
		t.Fatalf("expected 1 message, got %d: %+v", len(msgs), msgs)
	}
	if msgs[0].MsgType != pb.MessageType_MsgAppend || msgs[0].To != 2 {
		t.Errorf("expected MessageType_MsgAppend to node 2, got %v to %d", msgs[0].MsgType, msgs[0].To)
	}
	if len(msgs[0].Entries) != 1 || msgs[0].Entries[0].Index != 2 {
		t.Errorf("expected to send entry 2, but got %v", msgs[0].Entries)
	}

	// Now Node 3 acks the first entry. This releases the wait and entry 2 is sent.
	sm.Step(pb.Message{
		From:    3,
		MsgType: pb.MessageType_MsgAppendResponse,
		Index:   1,
	})
	msgs = sm.readMessages()
	if len(msgs) != 1 {
		t.Fatalf("expected 1 message, got %d: %+v", len(msgs), msgs)
	}
	if msgs[0].MsgType != pb.MessageType_MsgAppend || msgs[0].To != 3 {
		t.Errorf("expected MessageType_MsgAppend to node 3, got %v to %d", msgs[0].MsgType, msgs[0].To)
	}
	if len(msgs[0].Entries) != 1 || msgs[0].Entries[0].Index != 2 {
		t.Errorf("expected to send entry 2, but got %v", msgs[0].Entries)
	}
}

func TestRecvMessageType_MsgRequestVote(t *testing.T) {
	msgType := pb.MessageType_MsgRequestVote
	msgRespType := pb.MessageType_MsgRequestVoteResponse
	tests := []struct {
		state          StateType
		index, logTerm uint64
		voteFor        uint64
		wreject        bool
	}{
		{StateFollower, 0, 0, None, true},
		{StateFollower, 0, 1, None, true},
		{StateFollower, 0, 2, None, true},
		{StateFollower, 0, 3, None, false},

		{StateFollower, 1, 0, None, true},
		{StateFollower, 1, 1, None, true},
		{StateFollower, 1, 2, None, true},
		{StateFollower, 1, 3, None, false},

		{StateFollower, 2, 0, None, true},
		{StateFollower, 2, 1, None, true},
		{StateFollower, 2, 2, None, false},
		{StateFollower, 2, 3, None, false},

		{StateFollower, 3, 0, None, true},
		{StateFollower, 3, 1, None, true},
		{StateFollower, 3, 2, None, false},
		{StateFollower, 3, 3, None, false},

		{StateFollower, 3, 2, 2, false},
		{StateFollower, 3, 2, 1, true},

		{StateLeader, 3, 3, 1, true},
		{StateCandidate, 3, 3, 1, true},
	}

	max := func(a, b uint64) uint64 {
		if a > b {
			return a
		}
		return b
	}

	for i, tt := range tests {
		sm := newTestRaft(1, []uint64{1}, 10, 1, NewMemoryStorage())
		sm.State = tt.state
		switch tt.state {
		case StateFollower:
			sm.step = stepFollower
		case StateCandidate:
			sm.step = stepCandidate
		case StateLeader:
			sm.step = stepLeader
		}
		sm.Vote = tt.voteFor
		sm.RaftLog = &RaftLog{
			storage:  &MemoryStorage{ents: []pb.Entry{{}, {Index: 1, Term: 2}, {Index: 2, Term: 2}}},
			unstable: unstable{offset: 3},
		}

		// raft.Term is greater than or equal to raft.RaftLog.lastTerm. In this
		// test we're only testing MessageType_MsgRequestVote responses when the campaigning node
		// has a different raft log compared to the recipient node.
		// Additionally we're verifying behaviour when the recipient node has
		// already given out its vote for its current term. We're not testing
		// what the recipient node does when receiving a message with a
		// different term number, so we simply initialize both term numbers to
		// be the same.
		term := max(sm.RaftLog.lastTerm(), tt.logTerm)
		sm.Term = term
		sm.Step(pb.Message{MsgType: msgType, Term: term, From: 2, Index: tt.index, LogTerm: tt.logTerm})

		msgs := sm.readMessages()
		if g := len(msgs); g != 1 {
			t.Fatalf("#%d: len(msgs) = %d, want 1", i, g)
			continue
		}
		if g := msgs[0].MsgType; g != msgRespType {
			t.Errorf("#%d, m.MsgType = %v, want %v", i, g, msgRespType)
		}
		if g := msgs[0].Reject; g != tt.wreject {
			t.Errorf("#%d, m.Reject = %v, want %v", i, g, tt.wreject)
		}
	}
}

func TestStateTransition(t *testing.T) {
	tests := []struct {
		from   StateType
		to     StateType
		wallow bool
		wterm  uint64
		wlead  uint64
	}{
		{StateFollower, StateFollower, true, 1, None},
		{StateFollower, StateCandidate, true, 1, None},
		{StateFollower, StateLeader, false, 0, None},

		{StateCandidate, StateFollower, true, 0, None},
		{StateCandidate, StateCandidate, true, 1, None},
		{StateCandidate, StateLeader, true, 0, 1},

		{StateLeader, StateFollower, true, 1, None},
		{StateLeader, StateCandidate, false, 1, None},
		{StateLeader, StateLeader, true, 0, 1},
	}

	for i, tt := range tests {
		func() {
			defer func() {
				if r := recover(); r != nil {
					if tt.wallow {
						t.Errorf("%d: allow = %v, want %v", i, false, true)
					}
				}
			}()

			sm := newTestRaft(1, []uint64{1}, 10, 1, NewMemoryStorage())
			sm.State = tt.from

			switch tt.to {
			case StateFollower:
				sm.becomeFollower(tt.wterm, tt.wlead)
			case StateCandidate:
				sm.becomeCandidate()
			case StateLeader:
				sm.becomeLeader()
			}

			if sm.Term != tt.wterm {
				t.Errorf("%d: term = %d, want %d", i, sm.Term, tt.wterm)
			}
			if sm.Lead != tt.wlead {
				t.Errorf("%d: lead = %d, want %d", i, sm.Lead, tt.wlead)
			}
		}()
	}
}

func TestAllServerStepdown(t *testing.T) {
	tests := []struct {
		state StateType

		wstate StateType
		wterm  uint64
		windex uint64
	}{
		{StateFollower, StateFollower, 3, 0},
		{StateCandidate, StateFollower, 3, 0},
		{StateLeader, StateFollower, 3, 1},
	}

	tmsgTypes := [...]pb.MessageType{pb.MessageType_MsgRequestVote, pb.MessageType_MsgAppend}
	tterm := uint64(3)

	for i, tt := range tests {
		sm := newTestRaft(1, []uint64{1, 2, 3}, 10, 1, NewMemoryStorage())
		switch tt.state {
		case StateFollower:
			sm.becomeFollower(1, None)
		case StateCandidate:
			sm.becomeCandidate()
		case StateLeader:
			sm.becomeCandidate()
			sm.becomeLeader()
		}

		for j, msgType := range tmsgTypes {
			sm.Step(pb.Message{From: 2, MsgType: msgType, Term: tterm, LogTerm: tterm})

			if sm.State != tt.wstate {
				t.Errorf("#%d.%d state = %v , want %v", i, j, sm.State, tt.wstate)
			}
			if sm.Term != tt.wterm {
				t.Errorf("#%d.%d term = %v , want %v", i, j, sm.Term, tt.wterm)
			}
			if sm.RaftLog.LastIndex() != tt.windex {
				t.Errorf("#%d.%d index = %v , want %v", i, j, sm.RaftLog.LastIndex(), tt.windex)
			}
			if uint64(len(sm.RaftLog.allEntries())) != tt.windex {
				t.Errorf("#%d.%d len(ents) = %v , want %v", i, j, len(sm.RaftLog.allEntries()), tt.windex)
			}
			wlead := uint64(2)
			if msgType == pb.MessageType_MsgRequestVote {
				wlead = None
			}
			if sm.Lead != wlead {
				t.Errorf("#%d, sm.Lead = %d, want %d", i, sm.Lead, None)
			}
		}
	}
}

func TestCandidateResetTermMessageType_MsgHeartbeat(t *testing.T) {
	testCandidateResetTerm(t, pb.MessageType_MsgHeartbeat)
}

func TestCandidateResetTermMessageType_MsgAppend(t *testing.T) {
	testCandidateResetTerm(t, pb.MessageType_MsgAppend)
}

// testCandidateResetTerm tests when a candidate receives a
// MessageType_MsgHeartbeat or MessageType_MsgAppend from leader, "Step" resets the term
// with leader's and reverts back to follower.
func testCandidateResetTerm(t *testing.T, mt pb.MessageType) {
	a := newTestRaft(1, []uint64{1, 2, 3}, 10, 1, NewMemoryStorage())
	b := newTestRaft(2, []uint64{1, 2, 3}, 10, 1, NewMemoryStorage())
	c := newTestRaft(3, []uint64{1, 2, 3}, 10, 1, NewMemoryStorage())

	nt := newNetwork(a, b, c)

	nt.send(pb.Message{From: 1, To: 1, MsgType: pb.MessageType_MsgHup})
	if a.State != StateLeader {
		t.Errorf("state = %s, want %s", a.State, StateLeader)
	}
	if b.State != StateFollower {
		t.Errorf("state = %s, want %s", b.State, StateFollower)
	}
	if c.State != StateFollower {
		t.Errorf("state = %s, want %s", c.State, StateFollower)
	}

	// isolate 3 and increase term in rest
	nt.isolate(3)

	nt.send(pb.Message{From: 2, To: 2, MsgType: pb.MessageType_MsgHup})
	nt.send(pb.Message{From: 1, To: 1, MsgType: pb.MessageType_MsgHup})

	if a.State != StateLeader {
		t.Errorf("state = %s, want %s", a.State, StateLeader)
	}
	if b.State != StateFollower {
		t.Errorf("state = %s, want %s", b.State, StateFollower)
	}

	// trigger campaign in isolated c
	c.resetRandomizedElectionTimeout()
	for i := 0; i < c.randomizedElectionTimeout; i++ {
		c.tick()
	}

	if c.State != StateCandidate {
		t.Errorf("state = %s, want %s", c.State, StateCandidate)
	}

	nt.recover()

	// leader sends to isolated candidate
	// and expects candidate to revert to follower
	nt.send(pb.Message{From: 1, To: 3, Term: a.Term, MsgType: mt})

	if c.State != StateFollower {
		t.Errorf("state = %s, want %s", c.State, StateFollower)
	}

	// follower c term is reset with leader's
	if a.Term != c.Term {
		t.Errorf("follower term expected same term as leader's %d, got %d", a.Term, c.Term)
	}
}

// TestDisruptiveFollower tests isolated follower,
// with slow network incoming from leader, election times out
// to become a candidate with an increased term. Then, the
// candiate's response to late leader heartbeat forces the leader
// to step down.
func TestDisruptiveFollower(t *testing.T) {
	n1 := newTestRaft(1, []uint64{1, 2, 3}, 10, 1, NewMemoryStorage())
	n2 := newTestRaft(2, []uint64{1, 2, 3}, 10, 1, NewMemoryStorage())
	n3 := newTestRaft(3, []uint64{1, 2, 3}, 10, 1, NewMemoryStorage())

	n1.becomeFollower(1, None)
	n2.becomeFollower(1, None)
	n3.becomeFollower(1, None)

	nt := newNetwork(n1, n2, n3)

	nt.send(pb.Message{From: 1, To: 1, MsgType: pb.MessageType_MsgHup})

	// check state
	// n1.State == StateLeader
	// n2.State == StateFollower
	// n3.State == StateFollower
	if n1.State != StateLeader {
		t.Fatalf("node 1 state: %s, want %s", n1.State, StateLeader)
	}
	if n2.State != StateFollower {
		t.Fatalf("node 2 state: %s, want %s", n2.State, StateFollower)
	}
	if n3.State != StateFollower {
		t.Fatalf("node 3 state: %s, want %s", n3.State, StateFollower)
	}

	// etcd server "advanceTicksForElection" on restart;
	// this is to expedite campaign trigger when given larger
	// election timeouts (e.g. multi-datacenter deploy)
	// Or leader messages are being delayed while ticks elapse
	setRandomizedElectionTimeout(n3, n3.electionTimeout+2)
	for i := 0; i < n3.randomizedElectionTimeout-1; i++ {
		n3.tick()
	}

	// ideally, before last election tick elapses,
	// the follower n3 receives "pb.MessageType_MsgAppend" or "pb.MessageType_MsgHeartbeat"
	// from leader n1, and then resets its "electionElapsed"
	// however, last tick may elapse before receiving any
	// messages from leader, thus triggering campaign
	n3.tick()

	// n1 is still leader yet
	// while its heartbeat to candidate n3 is being delayed

	// check state
	// n1.State == StateLeader
	// n2.State == StateFollower
	// n3.State == StateCandidate
	if n1.State != StateLeader {
		t.Fatalf("node 1 state: %s, want %s", n1.State, StateLeader)
	}
	if n2.State != StateFollower {
		t.Fatalf("node 2 state: %s, want %s", n2.State, StateFollower)
	}
	if n3.State != StateCandidate {
		t.Fatalf("node 3 state: %s, want %s", n3.State, StateCandidate)
	}
	// check term
	// n1.Term == 2
	// n2.Term == 2
	// n3.Term == 3
	if n1.Term != 2 {
		t.Fatalf("node 1 term: %d, want %d", n1.Term, 2)
	}
	if n2.Term != 2 {
		t.Fatalf("node 2 term: %d, want %d", n2.Term, 2)
	}
	if n3.Term != 3 {
		t.Fatalf("node 3 term: %d, want %d", n3.Term, 3)
	}

	// while outgoing vote requests are still queued in n3,
	// leader heartbeat finally arrives at candidate n3
	// however, due to delayed network from leader, leader
	// heartbeat was sent with lower term than candidate's
	nt.send(pb.Message{From: 1, To: 3, Term: n1.Term, MsgType: pb.MessageType_MsgHeartbeat})

	// then candidate n3 responds with "pb.MessageType_MsgAppendResponse" of higher term
	// and leader steps down from a message with higher term
	// this is to disrupt the current leader, so that candidate
	// with higher term can be freed with following election

	// check state
	if n1.State != StateFollower {
		t.Fatalf("node 1 state: %s, want %s", n1.State, StateFollower)
	}

	// check term
	if n1.Term != 3 {
		t.Fatalf("node 1 term: %d, want %d", n1.Term, 3)
	}
}

func TestReadOnlyOptionSafe(t *testing.T) {
	a := newTestRaft(1, []uint64{1, 2, 3}, 10, 1, NewMemoryStorage())
	b := newTestRaft(2, []uint64{1, 2, 3}, 10, 1, NewMemoryStorage())
	c := newTestRaft(3, []uint64{1, 2, 3}, 10, 1, NewMemoryStorage())

	nt := newNetwork(a, b, c)
	setRandomizedElectionTimeout(b, b.electionTimeout+1)

	for i := 0; i < b.electionTimeout; i++ {
		b.tick()
	}
	nt.send(pb.Message{From: 1, To: 1, MsgType: pb.MessageType_MsgHup})

	if a.State != StateLeader {
		t.Fatalf("state = %s, want %s", a.State, StateLeader)
	}

	tests := []struct {
		sm        *Raft
		proposals int
		wri       uint64
		wctx      []byte
	}{
		{a, 10, 11, []byte("ctx1")},
		{b, 10, 21, []byte("ctx2")},
		{c, 10, 31, []byte("ctx3")},
		{a, 10, 41, []byte("ctx4")},
		{b, 10, 51, []byte("ctx5")},
		{c, 10, 61, []byte("ctx6")},
	}

	for i, tt := range tests {
		for j := 0; j < tt.proposals; j++ {
			nt.send(pb.Message{From: 1, To: 1, MsgType: pb.MessageType_MsgPropose, Entries: []*pb.Entry{{}}})
		}

		nt.send(pb.Message{From: tt.sm.id, To: tt.sm.id, MsgType: pb.MessageType_MsgReadIndex, Entries: []*pb.Entry{{Data: tt.wctx}}})

		r := tt.sm
		if len(r.readStates) == 0 {
			t.Errorf("#%d: len(readStates) = 0, want non-zero", i)
		}
		rs := r.readStates[0]
		if rs.Index != tt.wri {
			t.Errorf("#%d: readIndex = %d, want %d", i, rs.Index, tt.wri)
		}

		if !bytes.Equal(rs.RequestCtx, tt.wctx) {
			t.Errorf("#%d: requestCtx = %v, want %v", i, rs.RequestCtx, tt.wctx)
		}
		r.readStates = nil
	}
}

// TestReadOnlyForNewLeader ensures that a leader only accepts MessageType_MsgReadIndex message
// when it commits at least one log entry at it term.
func TestReadOnlyForNewLeader(t *testing.T) {
	nodeConfigs := []struct {
		id           uint64
		committed    uint64
		applied      uint64
		compactIndex uint64
	}{
		{1, 1, 1, 0},
		{2, 2, 2, 2},
		{3, 2, 2, 2},
	}
	peers := make([]stateMachine, 0)
	for _, c := range nodeConfigs {
		storage := NewMemoryStorage()
		storage.Append([]pb.Entry{{Index: 1, Term: 1}, {Index: 2, Term: 1}})
		storage.SetHardState(pb.HardState{Term: 1, Commit: c.committed})
		if c.compactIndex != 0 {
			storage.Compact(c.compactIndex)
		}
		cfg := newTestConfig(c.id, []uint64{1, 2, 3}, 10, 1, storage)
		cfg.Applied = c.applied
		raft := newRaft(cfg)
		peers = append(peers, raft)
	}
	nt := newNetwork(peers...)

	// Drop MessageType_MsgAppend to forbid peer a to commit any log entry at its term after it becomes leader.
	nt.ignore(pb.MessageType_MsgAppend)
	// Force peer a to become leader.
	nt.send(pb.Message{From: 1, To: 1, MsgType: pb.MessageType_MsgHup})

	sm := nt.peers[1].(*Raft)
	if sm.State != StateLeader {
		t.Fatalf("state = %s, want %s", sm.State, StateLeader)
	}

	// Ensure peer a drops read only request.
	var windex uint64 = 4
	wctx := []byte("ctx")
	nt.send(pb.Message{From: 1, To: 1, MsgType: pb.MessageType_MsgReadIndex, Entries: []*pb.Entry{{Data: wctx}}})
	if len(sm.readStates) != 0 {
		t.Fatalf("len(readStates) = %d, want zero", len(sm.readStates))
	}

	nt.recover()

	// Force peer a to commit a log entry at its term
	for i := 0; i < sm.heartbeatTimeout; i++ {
		sm.tick()
	}
	nt.send(pb.Message{From: 1, To: 1, MsgType: pb.MessageType_MsgPropose, Entries: []*pb.Entry{{}}})
	if sm.RaftLog.committed != 4 {
		t.Fatalf("committed = %d, want 4", sm.RaftLog.committed)
	}
	lastLogTerm := sm.RaftLog.zeroTermOnErrCompacted(sm.RaftLog.Term(sm.RaftLog.committed))
	if lastLogTerm != sm.Term {
		t.Fatalf("last log term = %d, want %d", lastLogTerm, sm.Term)
	}

	// Ensure peer a accepts read only request after it commits a entry at its term.
	nt.send(pb.Message{From: 1, To: 1, MsgType: pb.MessageType_MsgReadIndex, Entries: []*pb.Entry{{Data: wctx}}})
	if len(sm.readStates) != 1 {
		t.Fatalf("len(readStates) = %d, want 1", len(sm.readStates))
	}
	rs := sm.readStates[0]
	if rs.Index != windex {
		t.Fatalf("readIndex = %d, want %d", rs.Index, windex)
	}
	if !bytes.Equal(rs.RequestCtx, wctx) {
		t.Fatalf("requestCtx = %v, want %v", rs.RequestCtx, wctx)
	}
}

func TestLeaderAppResp(t *testing.T) {
	// initial progress: match = 0; next = 3
	tests := []struct {
		index  uint64
		reject bool
		// progress
		wmatch uint64
		wnext  uint64
		// message
		wmsgNum    int
		windex     uint64
		wcommitted uint64
	}{
		{3, true, 0, 3, 0, 0, 0},  // stale resp; no replies
		{2, true, 0, 2, 1, 1, 0},  // denied resp; leader does not commit; decrease next and send probing msg
		{2, false, 2, 4, 2, 2, 2}, // accept resp; leader commits; broadcast with commit index
		{0, false, 0, 3, 0, 0, 0}, // ignore heartbeat replies
	}

	for i, tt := range tests {
		// sm term is 1 after it becomes the leader.
		// thus the last log term must be 1 to be committed.
		sm := newTestRaft(1, []uint64{1, 2, 3}, 10, 1, NewMemoryStorage())
		sm.RaftLog = &RaftLog{
			storage:  &MemoryStorage{ents: []pb.Entry{{}, {Index: 1, Term: 0}, {Index: 2, Term: 1}}},
			unstable: unstable{offset: 3},
		}
		sm.becomeCandidate()
		sm.becomeLeader()
		sm.readMessages()
		sm.Step(pb.Message{From: 2, MsgType: pb.MessageType_MsgAppendResponse, Index: tt.index, Term: sm.Term, Reject: tt.reject, RejectHint: tt.index})

		p := sm.Prs[2]
		if p.Match != tt.wmatch {
			t.Errorf("#%d match = %d, want %d", i, p.Match, tt.wmatch)
		}
		if p.Next != tt.wnext {
			t.Errorf("#%d next = %d, want %d", i, p.Next, tt.wnext)
		}

		msgs := sm.readMessages()

		if len(msgs) != tt.wmsgNum {
			t.Errorf("#%d msgNum = %d, want %d", i, len(msgs), tt.wmsgNum)
		}
		for j, msg := range msgs {
			if msg.Index != tt.windex {
				t.Errorf("#%d.%d index = %d, want %d", i, j, msg.Index, tt.windex)
			}
			if msg.Commit != tt.wcommitted {
				t.Errorf("#%d.%d commit = %d, want %d", i, j, msg.Commit, tt.wcommitted)
			}
		}
	}
}

// When the leader receives a heartbeat tick, it should
// send a MessageType_MsgHeartbeat with m.Index = 0, m.LogTerm=0 and empty entries.
func TestBcastBeat(t *testing.T) {
	offset := uint64(1000)
	// make a state machine with log.offset = 1000
	s := pb.Snapshot{
		Metadata: &pb.SnapshotMetadata{
			Index:     offset,
			Term:      1,
			ConfState: &pb.ConfState{Nodes: []uint64{1, 2, 3}},
		},
	}
	storage := NewMemoryStorage()
	storage.ApplySnapshot(s)
	sm := newTestRaft(1, nil, 10, 1, storage)
	sm.Term = 1

	sm.becomeCandidate()
	sm.becomeLeader()
	for i := 0; i < 10; i++ {
		mustAppendEntry(sm, pb.Entry{Index: uint64(i) + 1})
	}
	// slow follower
	sm.Prs[2].Match, sm.Prs[2].Next = 5, 6
	// normal follower
	sm.Prs[3].Match, sm.Prs[3].Next = sm.RaftLog.LastIndex(), sm.RaftLog.LastIndex()+1

	sm.Step(pb.Message{MsgType: pb.MessageType_MsgBeat})
	msgs := sm.readMessages()
	if len(msgs) != 2 {
		t.Fatalf("len(msgs) = %v, want 2", len(msgs))
	}
	wantCommitMap := map[uint64]uint64{
		2: min(sm.RaftLog.committed, sm.Prs[2].Match),
		3: min(sm.RaftLog.committed, sm.Prs[3].Match),
	}
	for i, m := range msgs {
		if m.MsgType != pb.MessageType_MsgHeartbeat {
			t.Fatalf("#%d: type = %v, want = %v", i, m.MsgType, pb.MessageType_MsgHeartbeat)
		}
		if m.Index != 0 {
			t.Fatalf("#%d: prevIndex = %d, want %d", i, m.Index, 0)
		}
		if m.LogTerm != 0 {
			t.Fatalf("#%d: prevTerm = %d, want %d", i, m.LogTerm, 0)
		}
		if wantCommitMap[m.To] == 0 {
			t.Fatalf("#%d: unexpected to %d", i, m.To)
		} else {
			if m.Commit != wantCommitMap[m.To] {
				t.Fatalf("#%d: commit = %d, want %d", i, m.Commit, wantCommitMap[m.To])
			}
			delete(wantCommitMap, m.To)
		}
		if len(m.Entries) != 0 {
			t.Fatalf("#%d: len(entries) = %d, want 0", i, len(m.Entries))
		}
	}
}

// tests the output of the state machine when receiving MessageType_MsgBeat
func TestRecvMessageType_MsgBeat(t *testing.T) {
	tests := []struct {
		state StateType
		wMsg  int
	}{
		{StateLeader, 2},
		// candidate and follower should ignore MessageType_MsgBeat
		{StateCandidate, 0},
		{StateFollower, 0},
	}

	for i, tt := range tests {
		sm := newTestRaft(1, []uint64{1, 2, 3}, 10, 1, NewMemoryStorage())
		sm.RaftLog = &RaftLog{storage: &MemoryStorage{ents: []pb.Entry{{}, {Index: 1, Term: 0}, {Index: 2, Term: 1}}}}
		sm.Term = 1
		sm.State = tt.state
		switch tt.state {
		case StateFollower:
			sm.step = stepFollower
		case StateCandidate:
			sm.step = stepCandidate
		case StateLeader:
			sm.step = stepLeader
		}
		sm.Step(pb.Message{From: 1, To: 1, MsgType: pb.MessageType_MsgBeat})

		msgs := sm.readMessages()
		if len(msgs) != tt.wMsg {
			t.Errorf("%d: len(msgs) = %d, want %d", i, len(msgs), tt.wMsg)
		}
		for _, m := range msgs {
			if m.MsgType != pb.MessageType_MsgHeartbeat {
				t.Errorf("%d: msg.Msgtype = %v, want %v", i, m.MsgType, pb.MessageType_MsgHeartbeat)
			}
		}
	}
}

func TestLeaderIncreaseNext(t *testing.T) {
	previousEnts := []pb.Entry{{Term: 1, Index: 1}, {Term: 1, Index: 2}, {Term: 1, Index: 3}}
	tests := []struct {
		// progress
		state ProgressStateType
		next  uint64

		wnext uint64
	}{
		// state replicate, optimistically increase next
		// previous entries + noop entry + propose + 1
		{ProgressStateReplicate, 2, uint64(len(previousEnts) + 1 + 1 + 1)},
		// state probe, not optimistically increase next
		{ProgressStateProbe, 2, 2},
	}

	for i, tt := range tests {
		sm := newTestRaft(1, []uint64{1, 2}, 10, 1, NewMemoryStorage())
		sm.RaftLog.append(previousEnts...)
		sm.becomeCandidate()
		sm.becomeLeader()
		sm.Prs[2].State = tt.state
		sm.Prs[2].Next = tt.next
		sm.Step(pb.Message{From: 1, To: 1, MsgType: pb.MessageType_MsgPropose, Entries: []*pb.Entry{{Data: []byte("somedata")}}})

		p := sm.Prs[2]
		if p.Next != tt.wnext {
			t.Errorf("#%d next = %d, want %d", i, p.Next, tt.wnext)
		}
	}
}

func TestSendAppendForProgressProbe(t *testing.T) {
	r := newTestRaft(1, []uint64{1, 2}, 10, 1, NewMemoryStorage())
	r.becomeCandidate()
	r.becomeLeader()
	r.readMessages()
	r.Prs[2].becomeProbe()

	// each round is a heartbeat
	for i := 0; i < 3; i++ {
		if i == 0 {
			// we expect that raft will only send out one MessageType_MsgAppend on the first
			// loop. After that, the follower is paused until a heartbeat response is
			// received.
			mustAppendEntry(r, pb.Entry{Data: []byte("somedata")})
			r.sendAppend(2)
			msg := r.readMessages()
			if len(msg) != 1 {
				t.Errorf("len(msg) = %d, want %d", len(msg), 1)
			}
			if msg[0].Index != 0 {
				t.Errorf("index = %d, want %d", msg[0].Index, 0)
			}
		}

		if !r.Prs[2].Paused {
			t.Errorf("paused = %v, want true", r.Prs[2].Paused)
		}
		for j := 0; j < 10; j++ {
			mustAppendEntry(r, pb.Entry{Data: []byte("somedata")})
			r.sendAppend(2)
			if l := len(r.readMessages()); l != 0 {
				t.Errorf("len(msg) = %d, want %d", l, 0)
			}
		}

		// do a heartbeat
		for j := 0; j < r.heartbeatTimeout; j++ {
			r.Step(pb.Message{From: 1, To: 1, MsgType: pb.MessageType_MsgBeat})
		}
		if !r.Prs[2].Paused {
			t.Errorf("paused = %v, want true", r.Prs[2].Paused)
		}

		// consume the heartbeat
		msg := r.readMessages()
		if len(msg) != 1 {
			t.Errorf("len(msg) = %d, want %d", len(msg), 1)
		}
		if msg[0].MsgType != pb.MessageType_MsgHeartbeat {
			t.Errorf("type = %v, want %v", msg[0].MsgType, pb.MessageType_MsgHeartbeat)
		}
	}

	// a heartbeat response will allow another message to be sent
	r.Step(pb.Message{From: 2, To: 1, MsgType: pb.MessageType_MsgHeartbeatResponse})
	msg := r.readMessages()
	if len(msg) != 1 {
		t.Errorf("len(msg) = %d, want %d", len(msg), 1)
	}
	if msg[0].Index != 0 {
		t.Errorf("index = %d, want %d", msg[0].Index, 0)
	}
	if !r.Prs[2].Paused {
		t.Errorf("paused = %v, want true", r.Prs[2].Paused)
	}
}

func TestSendAppendForProgressReplicate(t *testing.T) {
	r := newTestRaft(1, []uint64{1, 2}, 10, 1, NewMemoryStorage())
	r.becomeCandidate()
	r.becomeLeader()
	r.readMessages()
	r.Prs[2].becomeReplicate()

	for i := 0; i < 10; i++ {
		mustAppendEntry(r, pb.Entry{Data: []byte("somedata")})
		r.sendAppend(2)
		msgs := r.readMessages()
		if len(msgs) != 1 {
			t.Errorf("len(msg) = %d, want %d", len(msgs), 1)
		}
	}
}

func TestSendAppendForProgressSnapshot(t *testing.T) {
	r := newTestRaft(1, []uint64{1, 2}, 10, 1, NewMemoryStorage())
	r.becomeCandidate()
	r.becomeLeader()
	r.readMessages()
	r.Prs[2].becomeSnapshot(10)

	for i := 0; i < 10; i++ {
		mustAppendEntry(r, pb.Entry{Data: []byte("somedata")})
		r.sendAppend(2)
		msgs := r.readMessages()
		if len(msgs) != 0 {
			t.Errorf("len(msg) = %d, want %d", len(msgs), 0)
		}
	}
}

func TestRecvMessageType_MsgUnreachable(t *testing.T) {
	previousEnts := []pb.Entry{{Term: 1, Index: 1}, {Term: 1, Index: 2}, {Term: 1, Index: 3}}
	s := NewMemoryStorage()
	s.Append(previousEnts)
	r := newTestRaft(1, []uint64{1, 2}, 10, 1, s)
	r.becomeCandidate()
	r.becomeLeader()
	r.readMessages()
	// set node 2 to state replicate
	r.Prs[2].Match = 3
	r.Prs[2].becomeReplicate()
	r.Prs[2].optimisticUpdate(5)

	r.Step(pb.Message{From: 2, To: 1, MsgType: pb.MessageType_MsgUnreachable})

	if r.Prs[2].State != ProgressStateProbe {
		t.Errorf("state = %s, want %s", r.Prs[2].State, ProgressStateProbe)
	}
	if wnext := r.Prs[2].Match + 1; r.Prs[2].Next != wnext {
		t.Errorf("next = %d, want %d", r.Prs[2].Next, wnext)
	}
}

func TestRestore(t *testing.T) {
	s := pb.Snapshot{
		Metadata: &pb.SnapshotMetadata{
			Index:     11, // magic number
			Term:      11, // magic number
			ConfState: &pb.ConfState{Nodes: []uint64{1, 2, 3}},
		},
	}

	storage := NewMemoryStorage()
	sm := newTestRaft(1, []uint64{1, 2}, 10, 1, storage)
	if ok := sm.restore(s); !ok {
		t.Fatal("restore fail, want succeed")
	}

	if sm.RaftLog.LastIndex() != s.Metadata.Index {
		t.Errorf("log.lastIndex = %d, want %d", sm.RaftLog.LastIndex(), s.Metadata.Index)
	}
	if mustTerm(sm.RaftLog.Term(s.Metadata.Index)) != s.Metadata.Term {
		t.Errorf("log.lastTerm = %d, want %d", mustTerm(sm.RaftLog.Term(s.Metadata.Index)), s.Metadata.Term)
	}
	sg := sm.nodes()
	if !reflect.DeepEqual(sg, s.Metadata.ConfState.Nodes) {
		t.Errorf("sm.Nodes = %+v, want %+v", sg, s.Metadata.ConfState.Nodes)
	}

	if ok := sm.restore(s); ok {
		t.Fatal("restore succeed, want fail")
	}
}

func TestRestoreIgnoreSnapshot(t *testing.T) {
	previousEnts := []pb.Entry{{Term: 1, Index: 1}, {Term: 1, Index: 2}, {Term: 1, Index: 3}}
	commit := uint64(1)
	storage := NewMemoryStorage()
	sm := newTestRaft(1, []uint64{1, 2}, 10, 1, storage)
	sm.RaftLog.append(previousEnts...)
	sm.RaftLog.commitTo(commit)

	s := pb.Snapshot{
		Metadata: &pb.SnapshotMetadata{
			Index:     commit,
			Term:      1,
			ConfState: &pb.ConfState{Nodes: []uint64{1, 2}},
		},
	}

	// ignore snapshot
	if ok := sm.restore(s); ok {
		t.Errorf("restore = %t, want %t", ok, false)
	}
	if sm.RaftLog.committed != commit {
		t.Errorf("commit = %d, want %d", sm.RaftLog.committed, commit)
	}

	// ignore snapshot and fast forward commit
	s.Metadata.Index = commit + 1
	if ok := sm.restore(s); ok {
		t.Errorf("restore = %t, want %t", ok, false)
	}
	if sm.RaftLog.committed != commit+1 {
		t.Errorf("commit = %d, want %d", sm.RaftLog.committed, commit+1)
	}
}

func TestProvideSnap(t *testing.T) {
	// restore the state machine from a snapshot so it has a compacted log and a snapshot
	s := pb.Snapshot{
		Metadata: &pb.SnapshotMetadata{
			Index:     11, // magic number
			Term:      11, // magic number
			ConfState: &pb.ConfState{Nodes: []uint64{1, 2}},
		},
	}
	storage := NewMemoryStorage()
	sm := newTestRaft(1, []uint64{1}, 10, 1, storage)
	sm.restore(s)

	sm.becomeCandidate()
	sm.becomeLeader()

	// force set the next of node 2, so that node 2 needs a snapshot
	sm.Prs[2].Next = sm.RaftLog.firstIndex()
	sm.Step(pb.Message{From: 2, To: 1, MsgType: pb.MessageType_MsgAppendResponse, Index: sm.Prs[2].Next - 1, Reject: true})

	msgs := sm.readMessages()
	if len(msgs) != 1 {
		t.Fatalf("len(msgs) = %d, want 1", len(msgs))
	}
	m := msgs[0]
	if m.MsgType != pb.MessageType_MsgSnapshot {
		t.Errorf("m.MsgType = %v, want %v", m.MsgType, pb.MessageType_MsgSnapshot)
	}
}

func TestRestoreFromSnapMsg(t *testing.T) {
	s := pb.Snapshot{
		Metadata: &pb.SnapshotMetadata{
			Index:     11, // magic number
			Term:      11, // magic number
			ConfState: &pb.ConfState{Nodes: []uint64{1, 2}},
		},
	}
	m := pb.Message{MsgType: pb.MessageType_MsgSnapshot, From: 1, Term: 2, Snapshot: &s}

	sm := newTestRaft(2, []uint64{1, 2}, 10, 1, NewMemoryStorage())
	sm.Step(m)

	if sm.Lead != uint64(1) {
		t.Errorf("sm.Lead = %d, want 1", sm.Lead)
	}

	// TODO(bdarnell): what should this test?
}

func TestSlowNodeRestore(t *testing.T) {
	nt := newNetwork(nil, nil, nil)
	nt.send(pb.Message{From: 1, To: 1, MsgType: pb.MessageType_MsgHup})

	nt.isolate(3)
	for j := 0; j <= 100; j++ {
		nt.send(pb.Message{From: 1, To: 1, MsgType: pb.MessageType_MsgPropose, Entries: []*pb.Entry{{}}})
	}
	lead := nt.peers[1].(*Raft)
	nextEnts(lead, nt.storage[1])
	nt.storage[1].CreateSnapshot(lead.RaftLog.applied, &pb.ConfState{Nodes: lead.nodes()}, nil)
	nt.storage[1].Compact(lead.RaftLog.applied)

	nt.recover()

	// send heartbeats so that the leader can learn everyone is active.
	// node 3 will only be considered as active when node 1 receives a reply from it.
	nt.send(pb.Message{From: 1, To: 1, MsgType: pb.MessageType_MsgBeat})

	// trigger a snapshot
	nt.send(pb.Message{From: 1, To: 1, MsgType: pb.MessageType_MsgPropose, Entries: []*pb.Entry{{}}})

	follower := nt.peers[3].(*Raft)

	// trigger a commit
	nt.send(pb.Message{From: 1, To: 1, MsgType: pb.MessageType_MsgPropose, Entries: []*pb.Entry{{}}})
	if follower.RaftLog.committed != lead.RaftLog.committed {
		t.Errorf("follower.committed = %d, want %d", follower.RaftLog.committed, lead.RaftLog.committed)
	}
}

// TestStepConfig tests that when raft step MessageType_MsgPropose in EntryType_EntryConfChange type,
// it appends the entry to log and sets pendingConf to be true.
func TestStepConfig(t *testing.T) {
	// a raft that cannot make progress
	r := newTestRaft(1, []uint64{1, 2}, 10, 1, NewMemoryStorage())
	r.becomeCandidate()
	r.becomeLeader()
	index := r.RaftLog.LastIndex()
	r.Step(pb.Message{From: 1, To: 1, MsgType: pb.MessageType_MsgPropose, Entries: []*pb.Entry{{EntryType: pb.EntryType_EntryConfChange}}})
	if g := r.RaftLog.LastIndex(); g != index+1 {
		t.Errorf("index = %d, want %d", g, index+1)
	}
	if r.PendingConfIndex != index+1 {
		t.Errorf("pendingConfIndex = %d, want %d", r.PendingConfIndex, index+1)
	}
}

// TestStepIgnoreConfig tests that if raft step the second MessageType_MsgPropose in
// EntryType_EntryConfChange type when the first one is uncommitted, the node will set
// the proposal to noop and keep its original state.
func TestStepIgnoreConfig(t *testing.T) {
	// a raft that cannot make progress
	r := newTestRaft(1, []uint64{1, 2}, 10, 1, NewMemoryStorage())
	r.becomeCandidate()
	r.becomeLeader()
	r.Step(pb.Message{From: 1, To: 1, MsgType: pb.MessageType_MsgPropose, Entries: []*pb.Entry{{EntryType: pb.EntryType_EntryConfChange}}})
	index := r.RaftLog.LastIndex()
	pendingConfIndex := r.PendingConfIndex
	r.Step(pb.Message{From: 1, To: 1, MsgType: pb.MessageType_MsgPropose, Entries: []*pb.Entry{{EntryType: pb.EntryType_EntryConfChange}}})
	wents := []pb.Entry{{EntryType: pb.EntryType_EntryNormal, Term: 1, Index: 3, Data: nil}}
	ents, err := r.RaftLog.Entries(index+1, noLimit)
	if err != nil {
		t.Fatalf("unexpected error %v", err)
	}
	if !reflect.DeepEqual(ents, wents) {
		t.Errorf("ents = %+v, want %+v", ents, wents)
	}
	if r.PendingConfIndex != pendingConfIndex {
		t.Errorf("pendingConfIndex = %d, want %d", r.PendingConfIndex, pendingConfIndex)
	}
}

// TestNewLeaderPendingConfig tests that new leader sets its pendingConfigIndex
// based on uncommitted entries.
func TestNewLeaderPendingConfig(t *testing.T) {
	tests := []struct {
		addEntry      bool
		wpendingIndex uint64
	}{
		{false, 0},
		{true, 1},
	}
	for i, tt := range tests {
		r := newTestRaft(1, []uint64{1, 2}, 10, 1, NewMemoryStorage())
		if tt.addEntry {
			mustAppendEntry(r, pb.Entry{EntryType: pb.EntryType_EntryNormal})
		}
		r.becomeCandidate()
		r.becomeLeader()
		if r.PendingConfIndex != tt.wpendingIndex {
			t.Errorf("#%d: pendingConfIndex = %d, want %d",
				i, r.PendingConfIndex, tt.wpendingIndex)
		}
	}
}

// TestAddNode tests that addNode could update nodes correctly.
func TestAddNode(t *testing.T) {
	r := newTestRaft(1, []uint64{1}, 10, 1, NewMemoryStorage())
	r.addNode(2)
	nodes := r.nodes()
	wnodes := []uint64{1, 2}
	if !reflect.DeepEqual(nodes, wnodes) {
		t.Errorf("nodes = %v, want %v", nodes, wnodes)
	}
}

<<<<<<< HEAD
// TestAddLearner tests that addLearner could update nodes correctly.
func TestAddLearner(t *testing.T) {
	r := newTestRaft(1, []uint64{1}, 10, 1, NewMemoryStorage())
	r.addLearner(2)
	nodes := r.learnerNodes()
	wnodes := []uint64{2}
	if !reflect.DeepEqual(nodes, wnodes) {
		t.Errorf("nodes = %v, want %v", nodes, wnodes)
	}
	if !r.LearnerPrs[2].IsLearner {
		t.Errorf("node 2 is learner %t, want %t", r.Prs[2].IsLearner, true)
=======
// TestAddNodeCheckQuorum tests that addNode does not trigger a leader election
// immediately when checkQuorum is set.
func TestAddNodeCheckQuorum(t *testing.T) {
	r := newTestRaft(1, []uint64{1}, 10, 1, NewMemoryStorage())
	r.checkQuorum = true

	r.becomeCandidate()
	r.becomeLeader()

	for i := 0; i < r.electionTimeout-1; i++ {
		r.tick()
	}

	r.addNode(2)

	// This tick will reach electionTimeout, which triggers a quorum check.
	r.tick()

	// Node 1 should still be the leader after a single tick.
	if r.State != StateLeader {
		t.Errorf("state = %v, want %v", r.State, StateLeader)
	}

	// After another electionTimeout ticks without hearing from node 2,
	// node 1 should step down.
	for i := 0; i < r.electionTimeout; i++ {
		r.tick()
	}

	if r.State != StateFollower {
		t.Errorf("state = %v, want %v", r.State, StateFollower)
>>>>>>> a5b9eed6
	}
}

// TestRemoveNode tests that removeNode could update nodes and
// and removed list correctly.
func TestRemoveNode(t *testing.T) {
	r := newTestRaft(1, []uint64{1, 2}, 10, 1, NewMemoryStorage())
	r.removeNode(2)
	w := []uint64{1}
	if g := r.nodes(); !reflect.DeepEqual(g, w) {
		t.Errorf("nodes = %v, want %v", g, w)
	}

	// remove all nodes from cluster
	r.removeNode(1)
	w = []uint64{}
	if g := r.nodes(); !reflect.DeepEqual(g, w) {
		t.Errorf("nodes = %v, want %v", g, w)
	}
}

func TestPromotable(t *testing.T) {
	id := uint64(1)
	tests := []struct {
		peers []uint64
		wp    bool
	}{
		{[]uint64{1}, true},
		{[]uint64{1, 2, 3}, true},
		{[]uint64{}, false},
		{[]uint64{2, 3}, false},
	}
	for i, tt := range tests {
		r := newTestRaft(id, tt.peers, 5, 1, NewMemoryStorage())
		if g := r.promotable(); g != tt.wp {
			t.Errorf("#%d: promotable = %v, want %v", i, g, tt.wp)
		}
	}
}

func TestRaftNodes(t *testing.T) {
	tests := []struct {
		ids  []uint64
		wids []uint64
	}{
		{
			[]uint64{1, 2, 3},
			[]uint64{1, 2, 3},
		},
		{
			[]uint64{3, 2, 1},
			[]uint64{1, 2, 3},
		},
	}
	for i, tt := range tests {
		r := newTestRaft(1, tt.ids, 10, 1, NewMemoryStorage())
		if !reflect.DeepEqual(r.nodes(), tt.wids) {
			t.Errorf("#%d: nodes = %+v, want %+v", i, r.nodes(), tt.wids)
		}
	}
}

func TestCampaignWhileLeader(t *testing.T) {
	cfg := newTestConfig(1, []uint64{1}, 5, 1, NewMemoryStorage())
	r := newRaft(cfg)
	if r.State != StateFollower {
		t.Errorf("expected new node to be follower but got %s", r.State)
	}
	// We don't call campaign() directly because it comes after the check
	// for our current state.
	r.Step(pb.Message{From: 1, To: 1, MsgType: pb.MessageType_MsgHup})
	if r.State != StateLeader {
		t.Errorf("expected single-node election to become leader but got %s", r.State)
	}
	term := r.Term
	r.Step(pb.Message{From: 1, To: 1, MsgType: pb.MessageType_MsgHup})
	if r.State != StateLeader {
		t.Errorf("expected to remain leader but got %s", r.State)
	}
	if r.Term != term {
		t.Errorf("expected to remain in term %v but got %v", term, r.Term)
	}
}

// TestCommitAfterRemoveNode verifies that pending commands can become
// committed when a config change reduces the quorum requirements.
func TestCommitAfterRemoveNode(t *testing.T) {
	// Create a cluster with two nodes.
	s := NewMemoryStorage()
	r := newTestRaft(1, []uint64{1, 2}, 5, 1, s)
	r.becomeCandidate()
	r.becomeLeader()

	// Begin to remove the second node.
	cc := pb.ConfChange{
		ChangeType: pb.ConfChangeType_RemoveNode,
		NodeId:     2,
	}
	ccData, err := cc.Marshal()
	if err != nil {
		t.Fatal(err)
	}
	r.Step(pb.Message{
		MsgType: pb.MessageType_MsgPropose,
		Entries: []*pb.Entry{
			{EntryType: pb.EntryType_EntryConfChange, Data: ccData},
		},
	})
	// Stabilize the log and make sure nothing is committed yet.
	if ents := nextEnts(r, s); len(ents) > 0 {
		t.Fatalf("unexpected committed entries: %v", ents)
	}
	ccIndex := r.RaftLog.LastIndex()

	// While the config change is pending, make another proposal.
	r.Step(pb.Message{
		MsgType: pb.MessageType_MsgPropose,
		Entries: []*pb.Entry{
			{EntryType: pb.EntryType_EntryNormal, Data: []byte("hello")},
		},
	})

	// Node 2 acknowledges the config change, committing it.
	r.Step(pb.Message{
		MsgType: pb.MessageType_MsgAppendResponse,
		From:    2,
		Index:   ccIndex,
	})
	ents := nextEnts(r, s)
	if len(ents) != 2 {
		t.Fatalf("expected two committed entries, got %v", ents)
	}
	if ents[0].EntryType != pb.EntryType_EntryNormal || ents[0].Data != nil {
		t.Fatalf("expected ents[0] to be empty, but got %v", ents[0])
	}
	if ents[1].EntryType != pb.EntryType_EntryConfChange {
		t.Fatalf("expected ents[1] to be EntryType_EntryConfChange, got %v", ents[1])
	}

	// Apply the config change. This reduces quorum requirements so the
	// pending command can now commit.
	r.removeNode(2)
	ents = nextEnts(r, s)
	if len(ents) != 1 || ents[0].EntryType != pb.EntryType_EntryNormal ||
		string(ents[0].Data) != "hello" {
		t.Fatalf("expected one committed EntryType_EntryNormal, got %v", ents)
	}
}

// TestLeaderTransferToUpToDateNode verifies transferring should succeed
// if the transferee has the most up-to-date log entries when transfer starts.
func TestLeaderTransferToUpToDateNode(t *testing.T) {
	nt := newNetwork(nil, nil, nil)
	nt.send(pb.Message{From: 1, To: 1, MsgType: pb.MessageType_MsgHup})

	lead := nt.peers[1].(*Raft)

	if lead.Lead != 1 {
		t.Fatalf("after election leader is %x, want 1", lead.Lead)
	}

	// Transfer leadership to 2.
	nt.send(pb.Message{From: 2, To: 1, MsgType: pb.MessageType_MsgTransferLeader})

	checkLeaderTransferState(t, lead, StateFollower, 2)

	// After some log replication, transfer leadership back to 1.
	nt.send(pb.Message{From: 1, To: 1, MsgType: pb.MessageType_MsgPropose, Entries: []*pb.Entry{{}}})

	nt.send(pb.Message{From: 1, To: 2, MsgType: pb.MessageType_MsgTransferLeader})

	checkLeaderTransferState(t, lead, StateLeader, 1)
}

// TestLeaderTransferToUpToDateNodeFromFollower verifies transferring should succeed
// if the transferee has the most up-to-date log entries when transfer starts.
// Not like TestLeaderTransferToUpToDateNode, where the leader transfer message
// is sent to the leader, in this test case every leader transfer message is sent
// to the follower.
func TestLeaderTransferToUpToDateNodeFromFollower(t *testing.T) {
	nt := newNetwork(nil, nil, nil)
	nt.send(pb.Message{From: 1, To: 1, MsgType: pb.MessageType_MsgHup})

	lead := nt.peers[1].(*Raft)

	if lead.Lead != 1 {
		t.Fatalf("after election leader is %x, want 1", lead.Lead)
	}

	// Transfer leadership to 2.
	nt.send(pb.Message{From: 2, To: 2, MsgType: pb.MessageType_MsgTransferLeader})

	checkLeaderTransferState(t, lead, StateFollower, 2)

	// After some log replication, transfer leadership back to 1.
	nt.send(pb.Message{From: 1, To: 1, MsgType: pb.MessageType_MsgPropose, Entries: []*pb.Entry{{}}})

	nt.send(pb.Message{From: 1, To: 1, MsgType: pb.MessageType_MsgTransferLeader})

	checkLeaderTransferState(t, lead, StateLeader, 1)
}

func TestLeaderTransferToSlowFollower(t *testing.T) {
	nt := newNetwork(nil, nil, nil)
	nt.send(pb.Message{From: 1, To: 1, MsgType: pb.MessageType_MsgHup})

	nt.isolate(3)
	nt.send(pb.Message{From: 1, To: 1, MsgType: pb.MessageType_MsgPropose, Entries: []*pb.Entry{{}}})

	nt.recover()
	lead := nt.peers[1].(*Raft)
	if lead.Prs[3].Match != 1 {
		t.Fatalf("node 1 has match %x for node 3, want %x", lead.Prs[3].Match, 1)
	}

	// Transfer leadership to 3 when node 3 is lack of log.
	nt.send(pb.Message{From: 3, To: 1, MsgType: pb.MessageType_MsgTransferLeader})

	checkLeaderTransferState(t, lead, StateFollower, 3)
}

func TestLeaderTransferAfterSnapshot(t *testing.T) {
	nt := newNetwork(nil, nil, nil)
	nt.send(pb.Message{From: 1, To: 1, MsgType: pb.MessageType_MsgHup})

	nt.isolate(3)

	nt.send(pb.Message{From: 1, To: 1, MsgType: pb.MessageType_MsgPropose, Entries: []*pb.Entry{{}}})
	lead := nt.peers[1].(*Raft)
	nextEnts(lead, nt.storage[1])
	nt.storage[1].CreateSnapshot(lead.RaftLog.applied, &pb.ConfState{Nodes: lead.nodes()}, nil)
	nt.storage[1].Compact(lead.RaftLog.applied)

	nt.recover()
	if lead.Prs[3].Match != 1 {
		t.Fatalf("node 1 has match %x for node 3, want %x", lead.Prs[3].Match, 1)
	}

	// Transfer leadership to 3 when node 3 is lack of snapshot.
	nt.send(pb.Message{From: 3, To: 1, MsgType: pb.MessageType_MsgTransferLeader})
	// Send pb.MessageType_MsgHeartbeatResponse to leader to trigger a snapshot for node 3.
	nt.send(pb.Message{From: 3, To: 1, MsgType: pb.MessageType_MsgHeartbeatResponse})

	checkLeaderTransferState(t, lead, StateFollower, 3)
}

func TestLeaderTransferToSelf(t *testing.T) {
	nt := newNetwork(nil, nil, nil)
	nt.send(pb.Message{From: 1, To: 1, MsgType: pb.MessageType_MsgHup})

	lead := nt.peers[1].(*Raft)

	// Transfer leadership to self, there will be noop.
	nt.send(pb.Message{From: 1, To: 1, MsgType: pb.MessageType_MsgTransferLeader})
	checkLeaderTransferState(t, lead, StateLeader, 1)
}

func TestLeaderTransferToNonExistingNode(t *testing.T) {
	nt := newNetwork(nil, nil, nil)
	nt.send(pb.Message{From: 1, To: 1, MsgType: pb.MessageType_MsgHup})

	lead := nt.peers[1].(*Raft)
	// Transfer leadership to non-existing node, there will be noop.
	nt.send(pb.Message{From: 4, To: 1, MsgType: pb.MessageType_MsgTransferLeader})
	checkLeaderTransferState(t, lead, StateLeader, 1)
}

func TestLeaderTransferTimeout(t *testing.T) {
	nt := newNetwork(nil, nil, nil)
	nt.send(pb.Message{From: 1, To: 1, MsgType: pb.MessageType_MsgHup})

	nt.isolate(3)

	lead := nt.peers[1].(*Raft)

	// Transfer leadership to isolated node, wait for timeout.
	nt.send(pb.Message{From: 3, To: 1, MsgType: pb.MessageType_MsgTransferLeader})
	if lead.leadTransferee != 3 {
		t.Fatalf("wait transferring, leadTransferee = %v, want %v", lead.leadTransferee, 3)
	}
	for i := 0; i < lead.heartbeatTimeout; i++ {
		lead.tick()
	}
	if lead.leadTransferee != 3 {
		t.Fatalf("wait transferring, leadTransferee = %v, want %v", lead.leadTransferee, 3)
	}

	for i := 0; i < lead.electionTimeout-lead.heartbeatTimeout; i++ {
		lead.tick()
	}

	checkLeaderTransferState(t, lead, StateLeader, 1)
}

func TestLeaderTransferIgnoreProposal(t *testing.T) {
	nt := newNetwork(nil, nil, nil)
	nt.send(pb.Message{From: 1, To: 1, MsgType: pb.MessageType_MsgHup})

	nt.isolate(3)

	lead := nt.peers[1].(*Raft)

	// Transfer leadership to isolated node to let transfer pending, then send proposal.
	nt.send(pb.Message{From: 3, To: 1, MsgType: pb.MessageType_MsgTransferLeader})
	if lead.leadTransferee != 3 {
		t.Fatalf("wait transferring, leadTransferee = %v, want %v", lead.leadTransferee, 3)
	}

	nt.send(pb.Message{From: 1, To: 1, MsgType: pb.MessageType_MsgPropose, Entries: []*pb.Entry{{}}})
	err := lead.Step(pb.Message{From: 1, To: 1, MsgType: pb.MessageType_MsgPropose, Entries: []*pb.Entry{{}}})
	if err != ErrProposalDropped {
		t.Fatalf("should return drop proposal error while transferring")
	}

	if lead.Prs[1].Match != 1 {
		t.Fatalf("node 1 has match %x, want %x", lead.Prs[1].Match, 1)
	}
}

func TestLeaderTransferReceiveHigherTermVote(t *testing.T) {
	nt := newNetwork(nil, nil, nil)
	nt.send(pb.Message{From: 1, To: 1, MsgType: pb.MessageType_MsgHup})

	nt.isolate(3)

	lead := nt.peers[1].(*Raft)

	// Transfer leadership to isolated node to let transfer pending.
	nt.send(pb.Message{From: 3, To: 1, MsgType: pb.MessageType_MsgTransferLeader})
	if lead.leadTransferee != 3 {
		t.Fatalf("wait transferring, leadTransferee = %v, want %v", lead.leadTransferee, 3)
	}

	nt.send(pb.Message{From: 2, To: 2, MsgType: pb.MessageType_MsgHup, Index: 1, Term: 2})

	checkLeaderTransferState(t, lead, StateFollower, 2)
}

func TestLeaderTransferRemoveNode(t *testing.T) {
	nt := newNetwork(nil, nil, nil)
	nt.send(pb.Message{From: 1, To: 1, MsgType: pb.MessageType_MsgHup})

	nt.ignore(pb.MessageType_MsgTimeoutNow)

	lead := nt.peers[1].(*Raft)

	// The leadTransferee is removed when leadship transferring.
	nt.send(pb.Message{From: 3, To: 1, MsgType: pb.MessageType_MsgTransferLeader})
	if lead.leadTransferee != 3 {
		t.Fatalf("wait transferring, leadTransferee = %v, want %v", lead.leadTransferee, 3)
	}

	lead.removeNode(3)

	checkLeaderTransferState(t, lead, StateLeader, 1)
}

// TestLeaderTransferBack verifies leadership can transfer back to self when last transfer is pending.
func TestLeaderTransferBack(t *testing.T) {
	nt := newNetwork(nil, nil, nil)
	nt.send(pb.Message{From: 1, To: 1, MsgType: pb.MessageType_MsgHup})

	nt.isolate(3)

	lead := nt.peers[1].(*Raft)

	nt.send(pb.Message{From: 3, To: 1, MsgType: pb.MessageType_MsgTransferLeader})
	if lead.leadTransferee != 3 {
		t.Fatalf("wait transferring, leadTransferee = %v, want %v", lead.leadTransferee, 3)
	}

	// Transfer leadership back to self.
	nt.send(pb.Message{From: 1, To: 1, MsgType: pb.MessageType_MsgTransferLeader})

	checkLeaderTransferState(t, lead, StateLeader, 1)
}

// TestLeaderTransferSecondTransferToAnotherNode verifies leader can transfer to another node
// when last transfer is pending.
func TestLeaderTransferSecondTransferToAnotherNode(t *testing.T) {
	nt := newNetwork(nil, nil, nil)
	nt.send(pb.Message{From: 1, To: 1, MsgType: pb.MessageType_MsgHup})

	nt.isolate(3)

	lead := nt.peers[1].(*Raft)

	nt.send(pb.Message{From: 3, To: 1, MsgType: pb.MessageType_MsgTransferLeader})
	if lead.leadTransferee != 3 {
		t.Fatalf("wait transferring, leadTransferee = %v, want %v", lead.leadTransferee, 3)
	}

	// Transfer leadership to another node.
	nt.send(pb.Message{From: 2, To: 1, MsgType: pb.MessageType_MsgTransferLeader})

	checkLeaderTransferState(t, lead, StateFollower, 2)
}

// TestLeaderTransferSecondTransferToSameNode verifies second transfer leader request
// to the same node should not extend the timeout while the first one is pending.
func TestLeaderTransferSecondTransferToSameNode(t *testing.T) {
	nt := newNetwork(nil, nil, nil)
	nt.send(pb.Message{From: 1, To: 1, MsgType: pb.MessageType_MsgHup})

	nt.isolate(3)

	lead := nt.peers[1].(*Raft)

	nt.send(pb.Message{From: 3, To: 1, MsgType: pb.MessageType_MsgTransferLeader})
	if lead.leadTransferee != 3 {
		t.Fatalf("wait transferring, leadTransferee = %v, want %v", lead.leadTransferee, 3)
	}

	for i := 0; i < lead.heartbeatTimeout; i++ {
		lead.tick()
	}
	// Second transfer leadership request to the same node.
	nt.send(pb.Message{From: 3, To: 1, MsgType: pb.MessageType_MsgTransferLeader})

	for i := 0; i < lead.electionTimeout-lead.heartbeatTimeout; i++ {
		lead.tick()
	}

	checkLeaderTransferState(t, lead, StateLeader, 1)
}

func checkLeaderTransferState(t *testing.T, r *Raft, state StateType, lead uint64) {
	if r.State != state || r.Lead != lead {
		t.Fatalf("after transferring, node has state %v lead %v, want state %v lead %v", r.State, r.Lead, state, lead)
	}
	if r.leadTransferee != None {
		t.Fatalf("after transferring, node has leadTransferee %v, want leadTransferee %v", r.leadTransferee, None)
	}
}

// TestTransferNonMember verifies that when a MessageType_MsgTimeoutNow arrives at
// a node that has been removed from the group, nothing happens.
// (previously, if the node also got votes, it would panic as it
// transitioned to StateLeader)
func TestTransferNonMember(t *testing.T) {
	r := newTestRaft(1, []uint64{2, 3, 4}, 5, 1, NewMemoryStorage())
	r.Step(pb.Message{From: 2, To: 1, MsgType: pb.MessageType_MsgTimeoutNow})

	r.Step(pb.Message{From: 2, To: 1, MsgType: pb.MessageType_MsgRequestVoteResponse})
	r.Step(pb.Message{From: 3, To: 1, MsgType: pb.MessageType_MsgRequestVoteResponse})
	if r.State != StateFollower {
		t.Fatalf("state is %s, want StateFollower", r.State)
	}
}

// TestSplitVote verifies that after split vote, cluster can complete
// election in next round.
func TestSplitVote(t *testing.T) {
	n1 := newTestRaft(1, []uint64{1, 2, 3}, 10, 1, NewMemoryStorage())
	n2 := newTestRaft(2, []uint64{1, 2, 3}, 10, 1, NewMemoryStorage())
	n3 := newTestRaft(3, []uint64{1, 2, 3}, 10, 1, NewMemoryStorage())

	n1.becomeFollower(1, None)
	n2.becomeFollower(1, None)
	n3.becomeFollower(1, None)

	nt := newNetwork(n1, n2, n3)
	nt.send(pb.Message{From: 1, To: 1, MsgType: pb.MessageType_MsgHup})

	// simulate leader down. followers start split vote.
	nt.isolate(1)
	nt.send([]pb.Message{
		{From: 2, To: 2, MsgType: pb.MessageType_MsgHup},
		{From: 3, To: 3, MsgType: pb.MessageType_MsgHup},
	}...)

	// check whether the term values are expected
	// n2.Term == 3
	// n3.Term == 3
	sm := nt.peers[2].(*Raft)
	if sm.Term != 3 {
		t.Errorf("peer 2 term: %d, want %d", sm.Term, 3)
	}
	sm = nt.peers[3].(*Raft)
	if sm.Term != 3 {
		t.Errorf("peer 3 term: %d, want %d", sm.Term, 3)
	}

	// check state
	// n2 == candidate
	// n3 == candidate
	sm = nt.peers[2].(*Raft)
	if sm.State != StateCandidate {
		t.Errorf("peer 2 state: %s, want %s", sm.State, StateCandidate)
	}
	sm = nt.peers[3].(*Raft)
	if sm.State != StateCandidate {
		t.Errorf("peer 3 state: %s, want %s", sm.State, StateCandidate)
	}

	// node 2 election timeout first
	nt.send(pb.Message{From: 2, To: 2, MsgType: pb.MessageType_MsgHup})

	// check whether the term values are expected
	// n2.Term == 4
	// n3.Term == 4
	sm = nt.peers[2].(*Raft)
	if sm.Term != 4 {
		t.Errorf("peer 2 term: %d, want %d", sm.Term, 4)
	}
	sm = nt.peers[3].(*Raft)
	if sm.Term != 4 {
		t.Errorf("peer 3 term: %d, want %d", sm.Term, 4)
	}

	// check state
	// n2 == leader
	// n3 == follower
	sm = nt.peers[2].(*Raft)
	if sm.State != StateLeader {
		t.Errorf("peer 2 state: %s, want %s", sm.State, StateLeader)
	}
	sm = nt.peers[3].(*Raft)
	if sm.State != StateFollower {
		t.Errorf("peer 3 state: %s, want %s", sm.State, StateFollower)
	}
}

func entsWithConfig(configFunc func(*Config), terms ...uint64) *Raft {
	storage := NewMemoryStorage()
	for i, term := range terms {
		storage.Append([]pb.Entry{{Index: uint64(i + 1), Term: term}})
	}
	cfg := newTestConfig(1, []uint64{}, 5, 1, storage)
	if configFunc != nil {
		configFunc(cfg)
	}
	sm := newRaft(cfg)
	sm.reset(terms[len(terms)-1])
	return sm
}

// votedWithConfig creates a raft state machine with Vote and Term set
// to the given value but no log entries (indicating that it voted in
// the given term but has not received any logs).
func votedWithConfig(configFunc func(*Config), vote, term uint64) *Raft {
	storage := NewMemoryStorage()
	storage.SetHardState(pb.HardState{Vote: vote, Term: term})
	cfg := newTestConfig(1, []uint64{}, 5, 1, storage)
	if configFunc != nil {
		configFunc(cfg)
	}
	sm := newRaft(cfg)
	sm.reset(term)
	return sm
}

type network struct {
	peers   map[uint64]stateMachine
	storage map[uint64]*MemoryStorage
	dropm   map[connem]float64
	ignorem map[pb.MessageType]bool

	// msgHook is called for each message sent. It may inspect the
	// message and return true to send it or false to drop it.
	msgHook func(pb.Message) bool
}

// newNetwork initializes a network from peers.
// A nil node will be replaced with a new *stateMachine.
// A *stateMachine will get its k, id.
// When using stateMachine, the address list is always [1, n].
func newNetwork(peers ...stateMachine) *network {
	return newNetworkWithConfig(nil, peers...)
}

// newNetworkWithConfig is like newNetwork but calls the given func to
// modify the configuration of any state machines it creates.
func newNetworkWithConfig(configFunc func(*Config), peers ...stateMachine) *network {
	size := len(peers)
	peerAddrs := idsBySize(size)

	npeers := make(map[uint64]stateMachine, size)
	nstorage := make(map[uint64]*MemoryStorage, size)

	for j, p := range peers {
		id := peerAddrs[j]
		switch v := p.(type) {
		case nil:
			nstorage[id] = NewMemoryStorage()
			cfg := newTestConfig(id, peerAddrs, 10, 1, nstorage[id])
			if configFunc != nil {
				configFunc(cfg)
			}
			sm := newRaft(cfg)
			npeers[id] = sm
		case *Raft:
			v.id = id
			v.Prs = make(map[uint64]*Progress)
			for i := 0; i < size; i++ {
				v.Prs[peerAddrs[i]] = &Progress{}
			}
			v.reset(v.Term)
			npeers[id] = v
		case *blackHole:
			npeers[id] = v
		default:
			panic(fmt.Sprintf("unexpected state machine type: %T", p))
		}
	}
	return &network{
		peers:   npeers,
		storage: nstorage,
		dropm:   make(map[connem]float64),
		ignorem: make(map[pb.MessageType]bool),
	}
}

func (nw *network) send(msgs ...pb.Message) {
	for len(msgs) > 0 {
		m := msgs[0]
		p := nw.peers[m.To]
		p.Step(m)
		msgs = append(msgs[1:], nw.filter(p.readMessages())...)
	}
}

func (nw *network) drop(from, to uint64, perc float64) {
	nw.dropm[connem{from, to}] = perc
}

func (nw *network) cut(one, other uint64) {
	nw.drop(one, other, 2.0) // always drop
	nw.drop(other, one, 2.0) // always drop
}

func (nw *network) isolate(id uint64) {
	for i := 0; i < len(nw.peers); i++ {
		nid := uint64(i) + 1
		if nid != id {
			nw.drop(id, nid, 1.0) // always drop
			nw.drop(nid, id, 1.0) // always drop
		}
	}
}

func (nw *network) ignore(t pb.MessageType) {
	nw.ignorem[t] = true
}

func (nw *network) recover() {
	nw.dropm = make(map[connem]float64)
	nw.ignorem = make(map[pb.MessageType]bool)
}

func (nw *network) filter(msgs []pb.Message) []pb.Message {
	mm := []pb.Message{}
	for _, m := range msgs {
		if nw.ignorem[m.MsgType] {
			continue
		}
		switch m.MsgType {
		case pb.MessageType_MsgHup:
			// hups never go over the network, so don't drop them but panic
			panic("unexpected MessageType_MsgHup")
		default:
			perc := nw.dropm[connem{m.From, m.To}]
			if n := rand.Float64(); n < perc {
				continue
			}
		}
		if nw.msgHook != nil {
			if !nw.msgHook(m) {
				continue
			}
		}
		mm = append(mm, m)
	}
	return mm
}

type connem struct {
	from, to uint64
}

type blackHole struct{}

func (blackHole) Step(pb.Message) error      { return nil }
func (blackHole) readMessages() []pb.Message { return nil }

var nopStepper = &blackHole{}

func idsBySize(size int) []uint64 {
	ids := make([]uint64, size)
	for i := 0; i < size; i++ {
		ids[i] = 1 + uint64(i)
	}
	return ids
}

// setRandomizedElectionTimeout set up the value by caller instead of choosing
// by system, in some test scenario we need to fill in some expected value to
// ensure the certainty
func setRandomizedElectionTimeout(r *Raft, v int) {
	r.randomizedElectionTimeout = v
}

func newTestConfig(id uint64, peers []uint64, election, heartbeat int, storage Storage) *Config {
	return &Config{
		ID:              id,
		peers:           peers,
		ElectionTick:    election,
		HeartbeatTick:   heartbeat,
		Storage:         storage,
		MaxSizePerMsg:   noLimit,
		MaxInflightMsgs: 256,
	}
}

func newTestRaft(id uint64, peers []uint64, election, heartbeat int, storage Storage) *Raft {
	return newRaft(newTestConfig(id, peers, election, heartbeat, storage))
}<|MERGE_RESOLUTION|>--- conflicted
+++ resolved
@@ -2409,54 +2409,6 @@
 	}
 }
 
-<<<<<<< HEAD
-// TestAddLearner tests that addLearner could update nodes correctly.
-func TestAddLearner(t *testing.T) {
-	r := newTestRaft(1, []uint64{1}, 10, 1, NewMemoryStorage())
-	r.addLearner(2)
-	nodes := r.learnerNodes()
-	wnodes := []uint64{2}
-	if !reflect.DeepEqual(nodes, wnodes) {
-		t.Errorf("nodes = %v, want %v", nodes, wnodes)
-	}
-	if !r.LearnerPrs[2].IsLearner {
-		t.Errorf("node 2 is learner %t, want %t", r.Prs[2].IsLearner, true)
-=======
-// TestAddNodeCheckQuorum tests that addNode does not trigger a leader election
-// immediately when checkQuorum is set.
-func TestAddNodeCheckQuorum(t *testing.T) {
-	r := newTestRaft(1, []uint64{1}, 10, 1, NewMemoryStorage())
-	r.checkQuorum = true
-
-	r.becomeCandidate()
-	r.becomeLeader()
-
-	for i := 0; i < r.electionTimeout-1; i++ {
-		r.tick()
-	}
-
-	r.addNode(2)
-
-	// This tick will reach electionTimeout, which triggers a quorum check.
-	r.tick()
-
-	// Node 1 should still be the leader after a single tick.
-	if r.State != StateLeader {
-		t.Errorf("state = %v, want %v", r.State, StateLeader)
-	}
-
-	// After another electionTimeout ticks without hearing from node 2,
-	// node 1 should step down.
-	for i := 0; i < r.electionTimeout; i++ {
-		r.tick()
-	}
-
-	if r.State != StateFollower {
-		t.Errorf("state = %v, want %v", r.State, StateFollower)
->>>>>>> a5b9eed6
-	}
-}
-
 // TestRemoveNode tests that removeNode could update nodes and
 // and removed list correctly.
 func TestRemoveNode(t *testing.T) {
