--- conflicted
+++ resolved
@@ -146,15 +146,10 @@
 }
 
 // Propose proposes data be appended to the raft log.
-<<<<<<< HEAD
-func (rn *RawNode) Propose(ctx, data []byte) error {
-	// Your Code Here 2C
-	// TODO: Delete Start
-	ent := pb.Entry{Data: data, Context: ctx}
-=======
 func (rn *RawNode) Propose(data []byte) error {
+	// Your Code Here 2C
+	// TODO: Delete Start
 	ent := pb.Entry{Data: data}
->>>>>>> 392e504a
 	return rn.Raft.Step(pb.Message{
 		MsgType: pb.MessageType_MsgPropose,
 		From:    rn.Raft.id,
@@ -193,12 +188,8 @@
 	default:
 		panic("unexpected conf type")
 	}
-<<<<<<< HEAD
-	return &pb.ConfState{Nodes: rn.Raft.nodes()}
-	// TODO: Delete End
-=======
 	return &pb.ConfState{Nodes: nodes(rn.Raft)}
->>>>>>> 392e504a
+	// TODO: Delete End
 }
 
 // Step advances the state machine using the given message.
