package storage

import (
	"testing"

	"github.com/pingcap-incubator/tinykv/kv/tikv/inner_server"
	"github.com/pingcap-incubator/tinykv/kv/tikv/storage/commands"
	"github.com/pingcap-incubator/tinykv/kv/tikv/storage/exec"
	"github.com/pingcap-incubator/tinykv/kv/tikv/storage/kvstore"
	"github.com/pingcap-incubator/tinykv/kv/util/codec"
	"github.com/pingcap-incubator/tinykv/kv/util/engine_util"
	"github.com/pingcap-incubator/tinykv/proto/pkg/kvrpcpb"
	"github.com/stretchr/testify/assert"
)

// TestGetValue getting a value works in the simple case.
func TestGetValue(t *testing.T) {
	mem := inner_server.NewMemInnerServer()
	mem.Set(engine_util.CfDefault, codec.EncodeKey([]byte{99}, 50), []byte{42})
	mem.Set(engine_util.CfWrite, codec.EncodeKey([]byte{99}, 54), []byte{1, 0, 0, 0, 0, 0, 0, 0, 50})
	sched := exec.NewSeqScheduler(mem)

	var req kvrpcpb.GetRequest
	req.Key = []byte{99}
	req.Version = kvstore.TsMax
	get := commands.NewGet(&req)

	resp := run(t, sched, &get)[0].(*kvrpcpb.GetResponse)
	assert.Nil(t, resp.RegionError)
	assert.Nil(t, resp.Error)
	assert.Equal(t, []byte{42}, resp.Value)
}

// TestGetValueTs getting a value works with different timestamps.
func TestGetValueTs(t *testing.T) {
	mem := inner_server.NewMemInnerServer()
	mem.Set(engine_util.CfDefault, codec.EncodeKey([]byte{99}, 50), []byte{42})
	mem.Set(engine_util.CfWrite, codec.EncodeKey([]byte{99}, 54), []byte{1, 0, 0, 0, 0, 0, 0, 0, 50})
	sched := exec.NewSeqScheduler(mem)

	var req0 kvrpcpb.GetRequest
	req0.Key = []byte{99}
	req0.Version = 100
	get0 := commands.NewGet(&req0)
	var req1 kvrpcpb.GetRequest
	req1.Key = []byte{99}
	req1.Version = 100
	get1 := commands.NewGet(&req1)
	var req2 kvrpcpb.GetRequest
	req2.Key = []byte{99}
	req2.Version = 100
	get2 := commands.NewGet(&req2)

	resps := run(t, sched, &get0, &get1, &get2)
	resp0 := resps[0].(*kvrpcpb.GetResponse)
	resp1 := resps[1].(*kvrpcpb.GetResponse)
	resp2 := resps[2].(*kvrpcpb.GetResponse)
	assert.Nil(t, resp0.RegionError)
	assert.Nil(t, resp0.Error)
	assert.Equal(t, []byte{42}, resp0.Value)
	assert.Nil(t, resp1.RegionError)
	assert.Nil(t, resp1.Error)
	assert.Equal(t, []byte{42}, resp1.Value)
	assert.Nil(t, resp2.RegionError)
	assert.Nil(t, resp2.Error)
	assert.Equal(t, []byte{42}, resp2.Value)
}

// TestGetEmpty tests that get on an empty DB.
func TestGetEmpty(t *testing.T) {
	sched := exec.NewSeqScheduler(inner_server.NewMemInnerServer())

	var req kvrpcpb.GetRequest
	req.Key = []byte{100}
	req.Version = kvstore.TsMax
	get := commands.NewGet(&req)

	resp := run(t, sched, &get)[0].(*kvrpcpb.GetResponse)
	assert.Nil(t, resp.RegionError)
	assert.Nil(t, resp.Error)
	assert.Equal(t, []byte(nil), resp.Value)
}

// TestGetNone tests that getting a missing key works.
func TestGetNone(t *testing.T) {
	mem := inner_server.NewMemInnerServer()
	mem.Set(engine_util.CfDefault, codec.EncodeKey([]byte{99}, 50), []byte{42})
	mem.Set(engine_util.CfWrite, codec.EncodeKey([]byte{99}, 54), []byte{1, 0, 0, 0, 0, 0, 0, 0, 50})
	mem.Set(engine_util.CfDefault, codec.EncodeKey([]byte{101}, 50), []byte{42})
	mem.Set(engine_util.CfWrite, codec.EncodeKey([]byte{101}, 54), []byte{1, 0, 0, 0, 0, 0, 0, 0, 50})
	sched := exec.NewSeqScheduler(mem)

	var req kvrpcpb.GetRequest
	req.Key = []byte{100}
	req.Version = kvstore.TsMax
	get := commands.NewGet(&req)

	resp := run(t, sched, &get)[0].(*kvrpcpb.GetResponse)
	assert.Nil(t, resp.RegionError)
	assert.Nil(t, resp.Error)
	assert.Equal(t, []byte(nil), resp.Value)
}

// TestGetVersions tests we get the correct value when there are multiple versions.
func TestGetVersions(t *testing.T) {
	mem := inner_server.NewMemInnerServer()
	mem.Set(engine_util.CfDefault, codec.EncodeKey([]byte{99}, 50), []byte{42})
	mem.Set(engine_util.CfDefault, codec.EncodeKey([]byte{99}, 60), []byte{43})
	mem.Set(engine_util.CfDefault, codec.EncodeKey([]byte{99}, 120), []byte{44})
	mem.Set(engine_util.CfWrite, codec.EncodeKey([]byte{99}, 54), []byte{1, 0, 0, 0, 0, 0, 0, 0, 50})
	mem.Set(engine_util.CfWrite, codec.EncodeKey([]byte{99}, 66), []byte{1, 0, 0, 0, 0, 0, 0, 0, 60})
	mem.Set(engine_util.CfWrite, codec.EncodeKey([]byte{99}, 122), []byte{1, 0, 0, 0, 0, 0, 0, 0, 120})
	sched := exec.NewSeqScheduler(mem)

	var req0 kvrpcpb.GetRequest
	req0.Key = []byte{99}
	req0.Version = 40
	get0 := commands.NewGet(&req0)
	var req1 kvrpcpb.GetRequest
	req1.Key = []byte{99}
	req1.Version = 56
	get1 := commands.NewGet(&req1)
	var req2 kvrpcpb.GetRequest
	req2.Key = []byte{99}
	req2.Version = 60
	get2 := commands.NewGet(&req2)
	var req3 kvrpcpb.GetRequest
	req3.Key = []byte{99}
	req3.Version = 65
	get3 := commands.NewGet(&req3)
	var req4 kvrpcpb.GetRequest
	req4.Key = []byte{99}
	req4.Version = 66
	get4 := commands.NewGet(&req4)
	var req5 kvrpcpb.GetRequest
	req5.Key = []byte{99}
	req5.Version = 100
	get5 := commands.NewGet(&req5)

	resps := run(t, sched, &get0, &get1, &get2, &get3, &get4, &get5)
	resp0 := resps[0].(*kvrpcpb.GetResponse)
	resp1 := resps[1].(*kvrpcpb.GetResponse)
	resp2 := resps[2].(*kvrpcpb.GetResponse)
	resp3 := resps[3].(*kvrpcpb.GetResponse)
	resp4 := resps[4].(*kvrpcpb.GetResponse)
	resp5 := resps[5].(*kvrpcpb.GetResponse)

	assert.Nil(t, resp0.RegionError)
	assert.Nil(t, resp0.Error)
	assert.Equal(t, []byte(nil), resp0.Value)
	assert.Nil(t, resp1.RegionError)
	assert.Nil(t, resp1.Error)
	assert.Equal(t, []byte{42}, resp1.Value)
	assert.Nil(t, resp2.RegionError)
	assert.Nil(t, resp2.Error)
	assert.Equal(t, []byte{42}, resp2.Value)
	assert.Nil(t, resp3.RegionError)
	assert.Nil(t, resp3.Error)
	assert.Equal(t, []byte{42}, resp3.Value)
	assert.Nil(t, resp4.RegionError)
	assert.Nil(t, resp4.Error)
	assert.Equal(t, []byte{43}, resp4.Value)
	assert.Nil(t, resp5.RegionError)
	assert.Nil(t, resp5.Error)
	assert.Equal(t, []byte{43}, resp5.Value)
}

// TestGetDeleted tests we get the correct value when there are multiple versions, including a deletion.
func TestGetDeleted(t *testing.T) {
	mem := inner_server.NewMemInnerServer()
	mem.Set(engine_util.CfDefault, codec.EncodeKey([]byte{99}, 50), []byte{42})
	mem.Set(engine_util.CfDefault, codec.EncodeKey([]byte{99}, 60), nil)
	mem.Set(engine_util.CfDefault, codec.EncodeKey([]byte{99}, 120), []byte{44})
	mem.Set(engine_util.CfWrite, codec.EncodeKey([]byte{99}, 54), []byte{1, 0, 0, 0, 0, 0, 0, 0, 50})
	mem.Set(engine_util.CfWrite, codec.EncodeKey([]byte{99}, 66), []byte{2, 0, 0, 0, 0, 0, 0, 0, 60})
	mem.Set(engine_util.CfWrite, codec.EncodeKey([]byte{99}, 122), []byte{1, 0, 0, 0, 0, 0, 0, 0, 120})
	sched := exec.NewSeqScheduler(mem)

	var req0 kvrpcpb.GetRequest
	req0.Key = []byte{99}
	req0.Version = 54
	get0 := commands.NewGet(&req0)
	var req1 kvrpcpb.GetRequest
	req1.Key = []byte{99}
	req1.Version = 60
	get1 := commands.NewGet(&req1)
	var req2 kvrpcpb.GetRequest
	req2.Key = []byte{99}
	req2.Version = 65
	get2 := commands.NewGet(&req2)
	var req3 kvrpcpb.GetRequest
	req3.Key = []byte{99}
	req3.Version = 66
	get3 := commands.NewGet(&req3)
	var req4 kvrpcpb.GetRequest
	req4.Key = []byte{99}
	req4.Version = 67
	get4 := commands.NewGet(&req4)
	var req5 kvrpcpb.GetRequest
	req5.Key = []byte{99}
	req5.Version = 122
	get5 := commands.NewGet(&req5)

	resps := run(t, sched, &get0, &get1, &get2, &get3, &get4, &get5)
	resp0 := resps[0].(*kvrpcpb.GetResponse)
	resp1 := resps[1].(*kvrpcpb.GetResponse)
	resp2 := resps[2].(*kvrpcpb.GetResponse)
	resp3 := resps[3].(*kvrpcpb.GetResponse)
	resp4 := resps[4].(*kvrpcpb.GetResponse)
	resp5 := resps[5].(*kvrpcpb.GetResponse)

	assert.Nil(t, resp0.RegionError)
	assert.Nil(t, resp0.Error)
	assert.Equal(t, []byte{42}, resp0.Value)
	assert.Nil(t, resp1.RegionError)
	assert.Nil(t, resp1.Error)
	assert.Equal(t, []byte{42}, resp1.Value)
	assert.Nil(t, resp2.RegionError)
	assert.Nil(t, resp2.Error)
	assert.Equal(t, []byte{42}, resp2.Value)
	assert.Nil(t, resp3.RegionError)
	assert.Nil(t, resp3.Error)
	assert.Equal(t, []byte(nil), resp3.Value)
	assert.Nil(t, resp4.RegionError)
	assert.Nil(t, resp4.Error)
	assert.Equal(t, []byte(nil), resp4.Value)
	assert.Nil(t, resp5.RegionError)
	assert.Nil(t, resp5.Error)
	assert.Equal(t, []byte{44}, resp5.Value)
}

// TestGetLocked tests getting a value when it is locked by another transaction.
func TestGetLocked(t *testing.T) {
	mem := inner_server.NewMemInnerServer()
<<<<<<< HEAD
	mem.Set(engine_util.CfDefault, codec.EncodeKey([]byte{99}, 50), []byte{42})
	mem.Set(engine_util.CfWrite, codec.EncodeKey([]byte{99}, 54), []byte{1, 0, 0, 0, 0, 0, 0, 0, 50})
	mem.Set(engine_util.CfLock, []byte{99}, []byte{99, 0, 0, 0, 0, 0, 0, 0, 200})
=======
	mem.Set(engine_util.CfDefault, kvstore.EncodeKey([]byte{99}, 50), []byte{42})
	mem.Set(engine_util.CfWrite, kvstore.EncodeKey([]byte{99}, 54), []byte{1, 0, 0, 0, 0, 0, 0, 0, 50})
	mem.Set(engine_util.CfLock, []byte{99}, []byte{99, 1, 0, 0, 0, 0, 0, 0, 0, 200})
>>>>>>> c4ffcc6e
	sched := exec.NewSeqScheduler(mem)

	var req0 kvrpcpb.GetRequest
	req0.Key = []byte{99}
	req0.Version = 55
	get0 := commands.NewGet(&req0)
	var req1 kvrpcpb.GetRequest
	req1.Key = []byte{99}
	req1.Version = 300
	get1 := commands.NewGet(&req1)

	resps := run(t, sched, &get0, &get1)
	resp0 := resps[0].(*kvrpcpb.GetResponse)
	resp1 := resps[1].(*kvrpcpb.GetResponse)

	assert.Nil(t, resp0.RegionError)
	assert.Nil(t, resp0.Error)
	assert.Equal(t, []byte{42}, resp0.Value)

	assert.Nil(t, resp1.RegionError)
	lockInfo := resp1.Error.Locked
	assert.Equal(t, []byte{99}, lockInfo.Key)
	assert.Equal(t, []byte{99}, lockInfo.PrimaryLock)
	assert.Equal(t, uint64(200), lockInfo.LockVersion)
}<|MERGE_RESOLUTION|>--- conflicted
+++ resolved
@@ -232,15 +232,9 @@
 // TestGetLocked tests getting a value when it is locked by another transaction.
 func TestGetLocked(t *testing.T) {
 	mem := inner_server.NewMemInnerServer()
-<<<<<<< HEAD
-	mem.Set(engine_util.CfDefault, codec.EncodeKey([]byte{99}, 50), []byte{42})
-	mem.Set(engine_util.CfWrite, codec.EncodeKey([]byte{99}, 54), []byte{1, 0, 0, 0, 0, 0, 0, 0, 50})
-	mem.Set(engine_util.CfLock, []byte{99}, []byte{99, 0, 0, 0, 0, 0, 0, 0, 200})
-=======
-	mem.Set(engine_util.CfDefault, kvstore.EncodeKey([]byte{99}, 50), []byte{42})
-	mem.Set(engine_util.CfWrite, kvstore.EncodeKey([]byte{99}, 54), []byte{1, 0, 0, 0, 0, 0, 0, 0, 50})
+	mem.Set(engine_util.CfDefault, codec.EncodeKey([]byte{99}, 50), []byte{42})
+	mem.Set(engine_util.CfWrite, codec.EncodeKey([]byte{99}, 54), []byte{1, 0, 0, 0, 0, 0, 0, 0, 50})
 	mem.Set(engine_util.CfLock, []byte{99}, []byte{99, 1, 0, 0, 0, 0, 0, 0, 0, 200})
->>>>>>> c4ffcc6e
 	sched := exec.NewSeqScheduler(mem)
 
 	var req0 kvrpcpb.GetRequest
