package storage

import (
	"testing"

	"github.com/pingcap-incubator/tinykv/kv/tikv/inner_server"
	"github.com/pingcap-incubator/tinykv/kv/tikv/storage/commands"
	"github.com/pingcap-incubator/tinykv/kv/tikv/storage/exec"
	"github.com/pingcap-incubator/tinykv/kv/util/codec"
	"github.com/pingcap-incubator/tinykv/kv/util/engine_util"
	"github.com/pingcap-incubator/tinykv/proto/pkg/kvrpcpb"
	"github.com/stretchr/testify/assert"
)

// TestEmptyPrewrite tests that a Prewrite with no mutations succeeds and changes nothing.
func TestEmptyPrewrite(t *testing.T) {
	mem := inner_server.NewMemInnerServer()
	sched := exec.NewSeqScheduler(mem)

	builder := newReqBuilder()
	cmd := commands.NewPrewrite(builder.prewriteRequest())
	resp := run(t, sched, &cmd)[0].(*kvrpcpb.PrewriteResponse)
	assert.Empty(t, resp.Errors)
	assert.Nil(t, resp.RegionError)
	assert.Equal(t, 0, mem.Len(engine_util.CfDefault))
}

// TestSinglePrewrite tests a prewrite with one write, it should succeed, we test all the expected values.
func TestSinglePrewrite(t *testing.T) {
	mem := inner_server.NewMemInnerServer()
	sched := exec.NewSeqScheduler(mem)

	builder := newReqBuilder()
	cmd := commands.NewPrewrite(builder.prewriteRequest(mutation(3, []byte{42}, kvrpcpb.Op_Put)))
	resp := run(t, sched, &cmd)[0].(*kvrpcpb.PrewriteResponse)
	assert.Empty(t, resp.Errors)
	assert.Nil(t, resp.RegionError)
	assert.Equal(t, mem.Len(engine_util.CfDefault), 1)
	assert.Equal(t, mem.Len(engine_util.CfLock), 1)

<<<<<<< HEAD
	assert.Equal(t, []byte{42}, mem.Get(engine_util.CfDefault, codec.EncodeKey([]byte{3}, 100)))
	assert.Equal(t, []byte{1, 0, 0, 0, 0, 0, 0, 0, 100}, mem.Get(engine_util.CfLock, []byte{3}))
=======
	assert.Equal(t, []byte{42}, mem.Get(engine_util.CfDefault, kvstore.EncodeKey([]byte{3}, 100)))
	assert.Equal(t, []byte{1, 1, 0, 0, 0, 0, 0, 0, 0, 100}, mem.Get(engine_util.CfLock, []byte{3}))
>>>>>>> c4ffcc6e
}

// TestPrewriteLocked tests that two prewrites to the same key causes a lock error.
func TestPrewriteLocked(t *testing.T) {
	mem := inner_server.NewMemInnerServer()
	sched := exec.NewSeqScheduler(mem)

	builder := newReqBuilder()
	cmd := commands.NewPrewrite(builder.prewriteRequest(mutation(3, []byte{42}, kvrpcpb.Op_Put)))
	cmd2 := commands.NewPrewrite(builder.prewriteRequest(mutation(3, []byte{53}, kvrpcpb.Op_Put)))
	resps := run(t, sched, &cmd, &cmd2)

	assert.Empty(t, resps[0].(*kvrpcpb.PrewriteResponse).Errors)
	assert.Nil(t, resps[0].(*kvrpcpb.PrewriteResponse).RegionError)
	assert.Equal(t, len(resps[1].(*kvrpcpb.PrewriteResponse).Errors), 1)
	assert.Nil(t, resps[1].(*kvrpcpb.PrewriteResponse).RegionError)

	assert.Equal(t, mem.Len(engine_util.CfDefault), 1)
	assert.Equal(t, mem.Len(engine_util.CfLock), 1)
<<<<<<< HEAD
	assert.Equal(t, []byte{42}, mem.Get(engine_util.CfDefault, codec.EncodeKey([]byte{3}, 100)))
	assert.Equal(t, []byte{1, 0, 0, 0, 0, 0, 0, 0, 100}, mem.Get(engine_util.CfLock, []byte{3}))
=======
	assert.Equal(t, []byte{42}, mem.Get(engine_util.CfDefault, kvstore.EncodeKey([]byte{3}, 100)))
	assert.Equal(t, []byte{1, 1, 0, 0, 0, 0, 0, 0, 0, 100}, mem.Get(engine_util.CfLock, []byte{3}))
}

// TestPrewriteWritten tests an attempted prewrite with a write conflict.
func TestPrewriteWritten(t *testing.T) {
	mem := inner_server.NewMemInnerServer()
	mem.Set(engine_util.CfDefault, kvstore.EncodeKey([]byte{3}, 80), []byte{5})
	mem.Set(engine_util.CfWrite, kvstore.EncodeKey([]byte{3}, 101), []byte{1, 0, 0, 0, 0, 0, 0, 0, 80})
	sched := exec.NewSeqScheduler(mem)

	builder := newReqBuilder()
	cmd := commands.NewPrewrite(builder.prewriteRequest(mutation(3, []byte{42}, kvrpcpb.Op_Put)))
	resp := run(t, sched, &cmd)[0].(*kvrpcpb.PrewriteResponse)
	assert.Equal(t, 1, len(resp.Errors))
	assert.NotNil(t, resp.Errors[0].Conflict)
	assert.Nil(t, resp.RegionError)
	assert.Equal(t, mem.Len(engine_util.CfDefault), 1)
	assert.Equal(t, mem.Len(engine_util.CfLock), 0)
	assert.Equal(t, mem.Len(engine_util.CfWrite), 1)

	assert.Equal(t, []byte{5}, mem.Get(engine_util.CfDefault, kvstore.EncodeKey([]byte{3}, 80)))
}

// TestPrewriteWrittenNoConflict tests an attempted prewrite with a write already present, but no conflict.
func TestPrewriteWrittenNoConflict(t *testing.T) {
	mem := inner_server.NewMemInnerServer()
	mem.Set(engine_util.CfDefault, kvstore.EncodeKey([]byte{3}, 80), []byte{5})
	mem.Set(engine_util.CfWrite, kvstore.EncodeKey([]byte{3}, 90), []byte{1, 0, 0, 0, 0, 0, 0, 0, 80})
	sched := exec.NewSeqScheduler(mem)

	builder := newReqBuilder()
	cmd := commands.NewPrewrite(builder.prewriteRequest(mutation(3, []byte{42}, kvrpcpb.Op_Put)))
	resp := run(t, sched, &cmd)[0].(*kvrpcpb.PrewriteResponse)
	assert.Empty(t, resp.Errors)
	assert.Nil(t, resp.RegionError)
	assert.Equal(t, mem.Len(engine_util.CfDefault), 2)
	assert.Equal(t, mem.Len(engine_util.CfLock), 1)
	assert.Equal(t, mem.Len(engine_util.CfWrite), 1)

	assert.Equal(t, []byte{5}, mem.Get(engine_util.CfDefault, kvstore.EncodeKey([]byte{3}, 80)))
	assert.Equal(t, []byte{42}, mem.Get(engine_util.CfDefault, kvstore.EncodeKey([]byte{3}, 100)))
	assert.Equal(t, []byte{1, 1, 0, 0, 0, 0, 0, 0, 0, 100}, mem.Get(engine_util.CfLock, []byte{3}))
>>>>>>> c4ffcc6e
}

// TestMultiplePrewrites tests that multiple prewrites to different keys succeeds.
func TestMultiplePrewrites(t *testing.T) {
	mem := inner_server.NewMemInnerServer()
	sched := exec.NewSeqScheduler(mem)

	builder := newReqBuilder()
	cmd := commands.NewPrewrite(builder.prewriteRequest(mutation(3, []byte{42}, kvrpcpb.Op_Put)))
	cmd2 := commands.NewPrewrite(builder.prewriteRequest(mutation(4, []byte{53}, kvrpcpb.Op_Put)))
	resps := run(t, sched, &cmd, &cmd2)

	assert.Empty(t, resps[0].(*kvrpcpb.PrewriteResponse).Errors)
	assert.Nil(t, resps[0].(*kvrpcpb.PrewriteResponse).RegionError)
	assert.Empty(t, resps[1].(*kvrpcpb.PrewriteResponse).Errors)
	assert.Nil(t, resps[1].(*kvrpcpb.PrewriteResponse).RegionError)

	assert.Equal(t, mem.Len(engine_util.CfDefault), 2)
	assert.Equal(t, mem.Len(engine_util.CfLock), 2)
<<<<<<< HEAD
	assert.Equal(t, []byte{42}, mem.Get(engine_util.CfDefault, codec.EncodeKey([]byte{3}, 100)))
	assert.Equal(t, []byte{1, 0, 0, 0, 0, 0, 0, 0, 100}, mem.Get(engine_util.CfLock, []byte{3}))
	assert.Equal(t, []byte{53}, mem.Get(engine_util.CfDefault, codec.EncodeKey([]byte{4}, 101)))
	assert.Equal(t, []byte{1, 0, 0, 0, 0, 0, 0, 0, 101}, mem.Get(engine_util.CfLock, []byte{4}))
=======
	assert.Equal(t, []byte{42}, mem.Get(engine_util.CfDefault, kvstore.EncodeKey([]byte{3}, 100)))
	assert.Equal(t, []byte{1, 1, 0, 0, 0, 0, 0, 0, 0, 100}, mem.Get(engine_util.CfLock, []byte{3}))
	assert.Equal(t, []byte{53}, mem.Get(engine_util.CfDefault, kvstore.EncodeKey([]byte{4}, 101)))
	assert.Equal(t, []byte{1, 1, 0, 0, 0, 0, 0, 0, 0, 101}, mem.Get(engine_util.CfLock, []byte{4}))
>>>>>>> c4ffcc6e
}

// TestPrewriteOverwrite tests that two writes in the same prewrite succeed and we see the second write.
func TestPrewriteOverwrite(t *testing.T) {
	mem := inner_server.NewMemInnerServer()
	sched := exec.NewSeqScheduler(mem)

	builder := newReqBuilder()
	cmd := commands.NewPrewrite(builder.prewriteRequest(mutation(3, []byte{42}, kvrpcpb.Op_Put), mutation(3, []byte{45}, kvrpcpb.Op_Put)))
	resp := run(t, sched, &cmd)[0].(*kvrpcpb.PrewriteResponse)
	assert.Empty(t, resp.Errors)
	assert.Nil(t, resp.RegionError)
	assert.Equal(t, mem.Len(engine_util.CfDefault), 1)
	assert.Equal(t, mem.Len(engine_util.CfLock), 1)

<<<<<<< HEAD
	assert.Equal(t, []byte{45}, mem.Get(engine_util.CfDefault, codec.EncodeKey([]byte{3}, 100)))
	assert.Equal(t, []byte{1, 0, 0, 0, 0, 0, 0, 0, 100}, mem.Get(engine_util.CfLock, []byte{3}))
=======
	assert.Equal(t, []byte{45}, mem.Get(engine_util.CfDefault, kvstore.EncodeKey([]byte{3}, 100)))
	assert.Equal(t, []byte{1, 1, 0, 0, 0, 0, 0, 0, 0, 100}, mem.Get(engine_util.CfLock, []byte{3}))
>>>>>>> c4ffcc6e
}

// TestPrewriteMultiple tests that a prewrite with multiple mutations succeeds.
func TestPrewriteMultiple(t *testing.T) {
	mem := inner_server.NewMemInnerServer()
	sched := exec.NewSeqScheduler(mem)

	builder := newReqBuilder()
	cmd := commands.NewPrewrite(builder.prewriteRequest(
		mutation(3, []byte{42}, kvrpcpb.Op_Put),
		mutation(4, []byte{43}, kvrpcpb.Op_Put),
		mutation(5, []byte{44}, kvrpcpb.Op_Put),
		mutation(4, nil, kvrpcpb.Op_Del),
		mutation(4, []byte{1, 3, 5}, kvrpcpb.Op_Put),
		mutation(255, []byte{45}, kvrpcpb.Op_Put),
	))
	resp := run(t, sched, &cmd)[0].(*kvrpcpb.PrewriteResponse)
	assert.Empty(t, resp.Errors)
	assert.Nil(t, resp.RegionError)
	assert.Equal(t, mem.Len(engine_util.CfDefault), 4)
	assert.Equal(t, mem.Len(engine_util.CfLock), 4)

	assert.Equal(t, []byte{1, 3, 5}, mem.Get(engine_util.CfDefault, codec.EncodeKey([]byte{4}, 100)))
}

type requestBuilder struct {
	nextTS uint64
}

func newReqBuilder() requestBuilder {
	return requestBuilder{
		nextTS: 100,
	}
}

func (builder *requestBuilder) prewriteRequest(muts ...*kvrpcpb.Mutation) *kvrpcpb.PrewriteRequest {
	var req kvrpcpb.PrewriteRequest
	req.PrimaryLock = []byte{1}
	req.StartVersion = builder.nextTS
	builder.nextTS++
	req.Mutations = muts
	return &req
}

func mutation(key byte, value []byte, op kvrpcpb.Op) *kvrpcpb.Mutation {
	var mut kvrpcpb.Mutation
	mut.Key = []byte{key}
	mut.Value = value
	mut.Op = op
	return &mut
}<|MERGE_RESOLUTION|>--- conflicted
+++ resolved
@@ -38,13 +38,8 @@
 	assert.Equal(t, mem.Len(engine_util.CfDefault), 1)
 	assert.Equal(t, mem.Len(engine_util.CfLock), 1)
 
-<<<<<<< HEAD
 	assert.Equal(t, []byte{42}, mem.Get(engine_util.CfDefault, codec.EncodeKey([]byte{3}, 100)))
-	assert.Equal(t, []byte{1, 0, 0, 0, 0, 0, 0, 0, 100}, mem.Get(engine_util.CfLock, []byte{3}))
-=======
-	assert.Equal(t, []byte{42}, mem.Get(engine_util.CfDefault, kvstore.EncodeKey([]byte{3}, 100)))
 	assert.Equal(t, []byte{1, 1, 0, 0, 0, 0, 0, 0, 0, 100}, mem.Get(engine_util.CfLock, []byte{3}))
->>>>>>> c4ffcc6e
 }
 
 // TestPrewriteLocked tests that two prewrites to the same key causes a lock error.
@@ -64,19 +59,15 @@
 
 	assert.Equal(t, mem.Len(engine_util.CfDefault), 1)
 	assert.Equal(t, mem.Len(engine_util.CfLock), 1)
-<<<<<<< HEAD
 	assert.Equal(t, []byte{42}, mem.Get(engine_util.CfDefault, codec.EncodeKey([]byte{3}, 100)))
-	assert.Equal(t, []byte{1, 0, 0, 0, 0, 0, 0, 0, 100}, mem.Get(engine_util.CfLock, []byte{3}))
-=======
-	assert.Equal(t, []byte{42}, mem.Get(engine_util.CfDefault, kvstore.EncodeKey([]byte{3}, 100)))
 	assert.Equal(t, []byte{1, 1, 0, 0, 0, 0, 0, 0, 0, 100}, mem.Get(engine_util.CfLock, []byte{3}))
 }
 
 // TestPrewriteWritten tests an attempted prewrite with a write conflict.
 func TestPrewriteWritten(t *testing.T) {
 	mem := inner_server.NewMemInnerServer()
-	mem.Set(engine_util.CfDefault, kvstore.EncodeKey([]byte{3}, 80), []byte{5})
-	mem.Set(engine_util.CfWrite, kvstore.EncodeKey([]byte{3}, 101), []byte{1, 0, 0, 0, 0, 0, 0, 0, 80})
+	mem.Set(engine_util.CfDefault, codec.EncodeKey([]byte{3}, 80), []byte{5})
+	mem.Set(engine_util.CfWrite, codec.EncodeKey([]byte{3}, 101), []byte{1, 0, 0, 0, 0, 0, 0, 0, 80})
 	sched := exec.NewSeqScheduler(mem)
 
 	builder := newReqBuilder()
@@ -89,14 +80,14 @@
 	assert.Equal(t, mem.Len(engine_util.CfLock), 0)
 	assert.Equal(t, mem.Len(engine_util.CfWrite), 1)
 
-	assert.Equal(t, []byte{5}, mem.Get(engine_util.CfDefault, kvstore.EncodeKey([]byte{3}, 80)))
+	assert.Equal(t, []byte{5}, mem.Get(engine_util.CfDefault, codec.EncodeKey([]byte{3}, 80)))
 }
 
 // TestPrewriteWrittenNoConflict tests an attempted prewrite with a write already present, but no conflict.
 func TestPrewriteWrittenNoConflict(t *testing.T) {
 	mem := inner_server.NewMemInnerServer()
-	mem.Set(engine_util.CfDefault, kvstore.EncodeKey([]byte{3}, 80), []byte{5})
-	mem.Set(engine_util.CfWrite, kvstore.EncodeKey([]byte{3}, 90), []byte{1, 0, 0, 0, 0, 0, 0, 0, 80})
+	mem.Set(engine_util.CfDefault, codec.EncodeKey([]byte{3}, 80), []byte{5})
+	mem.Set(engine_util.CfWrite, codec.EncodeKey([]byte{3}, 90), []byte{1, 0, 0, 0, 0, 0, 0, 0, 80})
 	sched := exec.NewSeqScheduler(mem)
 
 	builder := newReqBuilder()
@@ -108,10 +99,9 @@
 	assert.Equal(t, mem.Len(engine_util.CfLock), 1)
 	assert.Equal(t, mem.Len(engine_util.CfWrite), 1)
 
-	assert.Equal(t, []byte{5}, mem.Get(engine_util.CfDefault, kvstore.EncodeKey([]byte{3}, 80)))
-	assert.Equal(t, []byte{42}, mem.Get(engine_util.CfDefault, kvstore.EncodeKey([]byte{3}, 100)))
+	assert.Equal(t, []byte{5}, mem.Get(engine_util.CfDefault, codec.EncodeKey([]byte{3}, 80)))
+	assert.Equal(t, []byte{42}, mem.Get(engine_util.CfDefault, codec.EncodeKey([]byte{3}, 100)))
 	assert.Equal(t, []byte{1, 1, 0, 0, 0, 0, 0, 0, 0, 100}, mem.Get(engine_util.CfLock, []byte{3}))
->>>>>>> c4ffcc6e
 }
 
 // TestMultiplePrewrites tests that multiple prewrites to different keys succeeds.
@@ -131,17 +121,10 @@
 
 	assert.Equal(t, mem.Len(engine_util.CfDefault), 2)
 	assert.Equal(t, mem.Len(engine_util.CfLock), 2)
-<<<<<<< HEAD
 	assert.Equal(t, []byte{42}, mem.Get(engine_util.CfDefault, codec.EncodeKey([]byte{3}, 100)))
-	assert.Equal(t, []byte{1, 0, 0, 0, 0, 0, 0, 0, 100}, mem.Get(engine_util.CfLock, []byte{3}))
+	assert.Equal(t, []byte{1, 1, 0, 0, 0, 0, 0, 0, 0, 100}, mem.Get(engine_util.CfLock, []byte{3}))
 	assert.Equal(t, []byte{53}, mem.Get(engine_util.CfDefault, codec.EncodeKey([]byte{4}, 101)))
-	assert.Equal(t, []byte{1, 0, 0, 0, 0, 0, 0, 0, 101}, mem.Get(engine_util.CfLock, []byte{4}))
-=======
-	assert.Equal(t, []byte{42}, mem.Get(engine_util.CfDefault, kvstore.EncodeKey([]byte{3}, 100)))
-	assert.Equal(t, []byte{1, 1, 0, 0, 0, 0, 0, 0, 0, 100}, mem.Get(engine_util.CfLock, []byte{3}))
-	assert.Equal(t, []byte{53}, mem.Get(engine_util.CfDefault, kvstore.EncodeKey([]byte{4}, 101)))
 	assert.Equal(t, []byte{1, 1, 0, 0, 0, 0, 0, 0, 0, 101}, mem.Get(engine_util.CfLock, []byte{4}))
->>>>>>> c4ffcc6e
 }
 
 // TestPrewriteOverwrite tests that two writes in the same prewrite succeed and we see the second write.
@@ -157,13 +140,8 @@
 	assert.Equal(t, mem.Len(engine_util.CfDefault), 1)
 	assert.Equal(t, mem.Len(engine_util.CfLock), 1)
 
-<<<<<<< HEAD
 	assert.Equal(t, []byte{45}, mem.Get(engine_util.CfDefault, codec.EncodeKey([]byte{3}, 100)))
-	assert.Equal(t, []byte{1, 0, 0, 0, 0, 0, 0, 0, 100}, mem.Get(engine_util.CfLock, []byte{3}))
-=======
-	assert.Equal(t, []byte{45}, mem.Get(engine_util.CfDefault, kvstore.EncodeKey([]byte{3}, 100)))
 	assert.Equal(t, []byte{1, 1, 0, 0, 0, 0, 0, 0, 0, 100}, mem.Get(engine_util.CfLock, []byte{3}))
->>>>>>> c4ffcc6e
 }
 
 // TestPrewriteMultiple tests that a prewrite with multiple mutations succeeds.
