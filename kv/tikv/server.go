package tikv

import (
	"context"
	"sync/atomic"
	"time"

	"github.com/pingcap-incubator/tinykv/kv/pd"
	"github.com/pingcap-incubator/tinykv/kv/tikv/dbreader"
	"github.com/pingcap-incubator/tinykv/kv/tikv/inner_server"
	"github.com/pingcap-incubator/tinykv/kv/tikv/storage/commands"
	"github.com/pingcap-incubator/tinykv/proto/pkg/coprocessor"
	"github.com/pingcap-incubator/tinykv/proto/pkg/errorpb"
	"github.com/pingcap-incubator/tinykv/proto/pkg/kvrpcpb"
	"github.com/pingcap-incubator/tinykv/proto/pkg/tikvpb"
)

var _ tikvpb.TikvServer = new(Server)

// Server is a TinyKV server, it 'faces outwards', sending and receiving messages from clients such as TinySQL.
type Server struct {
	innerServer InnerServer
	scheduler   Scheduler
	refCount    int32
	stopped     int32
}

// InnerServer represents the internal-facing server part of TinyKV, it handles sending and receiving from other
// TinyKV nodes. As part of that responsibility, it also reads and writes data to disk (or semi-permanent memory).
type InnerServer interface {
	Start(pdClient pd.Client) error
	Stop() error
	Write(ctx *kvrpcpb.Context, batch []inner_server.Modify) error
	Reader(ctx *kvrpcpb.Context) (dbreader.DBReader, error)
	Raft(stream tikvpb.Tikv_RaftServer) error
	Snapshot(stream tikvpb.Tikv_SnapshotServer) error
}

func NewServer(innerServer InnerServer, scheduler Scheduler) *Server {
	return &Server{
		innerServer: innerServer,
		scheduler:   scheduler,
	}
}

const requestMaxSize = 6 * 1024 * 1024

func (svr *Server) checkRequestSize(size int) *errorpb.Error {
	// TiKV has a limitation on raft log size.
	// mocktikv has no raft inside, so we check the request's size instead.
	if size >= requestMaxSize {
		return &errorpb.Error{
			RaftEntryTooLarge: &errorpb.RaftEntryTooLarge{},
		}
	}
	return nil
}

func (svr *Server) Stop() error {
	atomic.StoreInt32(&svr.stopped, 1)
	for {
		if atomic.LoadInt32(&svr.refCount) == 0 {
			svr.scheduler.Stop()
			return svr.innerServer.Stop()
		}
		time.Sleep(time.Millisecond * 10)
	}
}

// The below functions are Server's gRPC API (implements TikvServer).

// Transactional API.
func (svr *Server) KvGet(ctx context.Context, req *kvrpcpb.GetRequest) (*kvrpcpb.GetResponse, error) {
	cmd := commands.NewGet(req)
	resp := <-svr.scheduler.Run(&cmd)
	return resp.getResponse()
}

func (svr *Server) KvScan(ctx context.Context, req *kvrpcpb.ScanRequest) (*kvrpcpb.ScanResponse, error) {
	return nil, nil
}

func (svr *Server) KvPrewrite(ctx context.Context, req *kvrpcpb.PrewriteRequest) (*kvrpcpb.PrewriteResponse, error) {
	cmd := commands.NewPrewrite(req)
	resp := <-svr.scheduler.Run(&cmd)
	return resp.prewriteResponse()
}

func (svr *Server) KvCommit(ctx context.Context, req *kvrpcpb.CommitRequest) (*kvrpcpb.CommitResponse, error) {
	return nil, nil
}

func (svr *Server) KvCheckTxnStatus(ctx context.Context, req *kvrpcpb.CheckTxnStatusRequest) (*kvrpcpb.CheckTxnStatusResponse, error) {
	return nil, nil
}

func (svr *Server) KvBatchRollback(ctx context.Context, req *kvrpcpb.BatchRollbackRequest) (*kvrpcpb.BatchRollbackResponse, error) {
	return nil, nil
}

func (svr *Server) KvResolveLock(ctx context.Context, req *kvrpcpb.ResolveLockRequest) (*kvrpcpb.ResolveLockResponse, error) {
	return nil, nil
}

// Raw API.
func (svr *Server) RawGet(ctx context.Context, req *kvrpcpb.RawGetRequest) (*kvrpcpb.RawGetResponse, error) {
	cmd := commands.NewRawGet(req)
	resp := <-svr.scheduler.Run(&cmd)
	return resp.rawGetResponse()
}

func (svr *Server) RawPut(ctx context.Context, req *kvrpcpb.RawPutRequest) (*kvrpcpb.RawPutResponse, error) {
	cmd := commands.NewRawPut(req)
	resp := <-svr.scheduler.Run(&cmd)
	return resp.rawPutResponse()
}

func (svr *Server) RawDelete(ctx context.Context, req *kvrpcpb.RawDeleteRequest) (*kvrpcpb.RawDeleteResponse, error) {
	cmd := commands.NewRawDelete(req)
	resp := <-svr.scheduler.Run(&cmd)
	return resp.rawDeleteResponse()
}

func (svr *Server) RawScan(ctx context.Context, req *kvrpcpb.RawScanRequest) (*kvrpcpb.RawScanResponse, error) {
<<<<<<< HEAD
	resp := &kvrpcpb.RawScanResponse{}
	reader, err := svr.innerServer.Reader(req.Context)
	if err != nil {
		if regErr := ExtractRegionError(err); regErr != nil {
			resp.RegionError = regErr
		} else {
			resp.Error = err.Error()
		}
		return resp, nil
	}
	defer reader.Close()

	pairs := make([]*kvrpcpb.KvPair, 0)

	it := reader.IterCF(req.Cf)
	for it.Seek(req.StartKey); it.Valid() && len(pairs) < int(req.Limit); it.Next() {
		key := it.Item().KeyCopy(nil)
		value, err := it.Item().ValueCopy(nil)
		if err != nil {
			resp.Error = err.Error()
			return resp, nil
		}

		pairs = append(pairs, &kvrpcpb.KvPair{
			Key:   key,
			Value: value,
		})
	}
	resp.Kvs = pairs

	return resp, nil
=======
	cmd := commands.NewRawScan(req)
	resp := <-svr.scheduler.Run(&cmd)
	return resp.rawScanResponse()
>>>>>>> 22377b9f
}

// Raft commands (tikv <-> tikv); these are trivially forwarded to innerServer.
func (svr *Server) Raft(stream tikvpb.Tikv_RaftServer) error {
	return svr.innerServer.Raft(stream)
}

func (svr *Server) Snapshot(stream tikvpb.Tikv_SnapshotServer) error {
	return svr.innerServer.Snapshot(stream)
}

// SQL push down commands.
func (svr *Server) Coprocessor(ctx context.Context, req *coprocessor.Request) (*coprocessor.Response, error) {
	return &coprocessor.Response{}, nil
}<|MERGE_RESOLUTION|>--- conflicted
+++ resolved
@@ -122,43 +122,9 @@
 }
 
 func (svr *Server) RawScan(ctx context.Context, req *kvrpcpb.RawScanRequest) (*kvrpcpb.RawScanResponse, error) {
-<<<<<<< HEAD
-	resp := &kvrpcpb.RawScanResponse{}
-	reader, err := svr.innerServer.Reader(req.Context)
-	if err != nil {
-		if regErr := ExtractRegionError(err); regErr != nil {
-			resp.RegionError = regErr
-		} else {
-			resp.Error = err.Error()
-		}
-		return resp, nil
-	}
-	defer reader.Close()
-
-	pairs := make([]*kvrpcpb.KvPair, 0)
-
-	it := reader.IterCF(req.Cf)
-	for it.Seek(req.StartKey); it.Valid() && len(pairs) < int(req.Limit); it.Next() {
-		key := it.Item().KeyCopy(nil)
-		value, err := it.Item().ValueCopy(nil)
-		if err != nil {
-			resp.Error = err.Error()
-			return resp, nil
-		}
-
-		pairs = append(pairs, &kvrpcpb.KvPair{
-			Key:   key,
-			Value: value,
-		})
-	}
-	resp.Kvs = pairs
-
-	return resp, nil
-=======
 	cmd := commands.NewRawScan(req)
 	resp := <-svr.scheduler.Run(&cmd)
 	return resp.rawScanResponse()
->>>>>>> 22377b9f
 }
 
 // Raft commands (tikv <-> tikv); these are trivially forwarded to innerServer.
