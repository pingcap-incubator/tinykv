package runner

import (
	"encoding/binary"
	"io"
	"io/ioutil"
	"os"
	"sync"
	"testing"
	"time"

	"github.com/coocood/badger"
	"github.com/pingcap-incubator/tinykv/kv/tikv/raftstore/message"
	"github.com/pingcap-incubator/tinykv/kv/tikv/raftstore/meta"
	"github.com/pingcap-incubator/tinykv/kv/tikv/raftstore/snap"
	"github.com/pingcap-incubator/tinykv/kv/tikv/raftstore/util"
	"github.com/pingcap-incubator/tinykv/kv/tikv/worker"
	"github.com/pingcap-incubator/tinykv/kv/util/codec"
	"github.com/pingcap-incubator/tinykv/kv/util/engine_util"
	"github.com/pingcap-incubator/tinykv/proto/pkg/eraftpb"
	"github.com/pingcap-incubator/tinykv/proto/pkg/metapb"
	"github.com/pingcap-incubator/tinykv/proto/pkg/raft_cmdpb"
	rspb "github.com/pingcap-incubator/tinykv/proto/pkg/raft_serverpb"
	"github.com/pingcap-incubator/tinykv/raft"
	"github.com/pingcap/errors"
	"github.com/stretchr/testify/assert"
	"github.com/stretchr/testify/require"
)

// copySnapshot is a helper function to copy snapshot.
// Only used in tests.
func copySnapshot(to, from snap.Snapshot) error {
	if !to.Exists() {
		_, err := io.Copy(to, from)
		if err != nil {
			return errors.WithStack(err)
		}
		return to.Save()
	}
	return nil
}

func newEnginesWithKVDb(t *testing.T, kv *badger.DB) *engine_util.Engines {
	engines := new(engine_util.Engines)
	engines.Kv = kv
	var err error
	engines.RaftPath, err = ioutil.TempDir("", "tinykv_raft")
	require.Nil(t, err)
	raftOpts := badger.DefaultOptions
	raftOpts.Dir = engines.RaftPath
	raftOpts.ValueDir = engines.RaftPath
	raftOpts.ValueThreshold = 256
	engines.Raft, err = badger.Open(raftOpts)
	require.Nil(t, err)
	return engines
}

func getTestDBForRegions(t *testing.T, path string, regions []uint64) *badger.DB {
	db := openDB(t, path)
	fillDBData(t, db)
	for _, regionID := range regions {
		// Put apply state into kv engine.
		applyState := &rspb.RaftApplyState{
			AppliedIndex: 10,
			TruncatedState: &rspb.RaftTruncatedState{
				Index: 10,
			},
		}
		require.Nil(t, engine_util.PutMsg(db, meta.ApplyStateKey(regionID), applyState))

		// Put region info into kv engine.
		region := genTestRegion(regionID, 1, 1)
		regionState := new(rspb.RegionLocalState)
		regionState.Region = region
		require.Nil(t, engine_util.PutMsg(db, meta.RegionStateKey(regionID), regionState))
	}
	return db
}

func genTestRegion(regionID, storeID, peerID uint64) *metapb.Region {
	return &metapb.Region{
		Id:       regionID,
		StartKey: []byte(""),
		EndKey:   []byte(""),
		RegionEpoch: &metapb.RegionEpoch{
			Version: 1,
			ConfVer: 1,
		},
		Peers: []*metapb.Peer{
			{StoreId: storeID, Id: peerID},
		},
	}
}

func openDB(t *testing.T, dir string) *badger.DB {
	opts := badger.DefaultOptions
	opts.Dir = dir
	opts.ValueDir = dir
	db, err := badger.Open(opts)
	require.Nil(t, err)
	return db
}

func fillDBData(t *testing.T, db *badger.DB) {
	// write some data for multiple cfs.
	wb := new(engine_util.WriteBatch)
	value := make([]byte, 32)
	wb.SetCF(engine_util.CfDefault, []byte("key"), value)
	wb.SetCF(engine_util.CfWrite, []byte("key"), value)
	wb.SetCF(engine_util.CfLock, []byte("key"), value)
	err := wb.WriteToDB(db)
	require.Nil(t, err)
}

func TestApplies(t *testing.T) {
	kvPath, err := ioutil.TempDir("", "testApplies")
	require.Nil(t, err)
	db := getTestDBForRegions(t, kvPath, []uint64{1, 2, 3, 4, 5, 6})
	keys := []byte{1, 2, 3, 4, 5, 6}
	for _, k := range keys {
		require.Nil(t, db.Update(func(txn *badger.Txn) error {
			require.Nil(t, txn.Set([]byte{k}, []byte{k}))
			require.Nil(t, txn.Set([]byte{k + 1}, []byte{k + 1}))
			return nil
		}))
	}

	engines := newEnginesWithKVDb(t, db)
	engines.KvPath = kvPath
	defer engines.Destroy()

	snapPath, err := ioutil.TempDir("", "tinykv_snap")
	defer os.RemoveAll(snapPath)
	require.Nil(t, err)
	mgr := snap.NewSnapManager(snapPath)
	wg := new(sync.WaitGroup)
	regionWorker := worker.NewWorker("snap-manager", wg)
	regionRunner := NewRegionTaskHandler(engines, mgr)
	regionWorker.Start(regionRunner)
	genAndApplySnap := func(regionId uint64) {
		tx := make(chan *eraftpb.Snapshot, 1)
		tsk := &worker.Task{
			Tp: worker.TaskTypeRegionGen,
			Data: &RegionTask{
				RegionId: regionId,
				Notifier: tx,
			},
		}
		regionWorker.Sender() <- *tsk
		s1 := <-tx
		data := s1.Data
		key := snap.SnapKeyFromRegionSnap(regionId, s1)
		mgr := snap.NewSnapManager(snapPath)
		s2, err := mgr.GetSnapshotForSending(key)
		require.Nil(t, err)
		s3, err := mgr.GetSnapshotForReceiving(key, data)
		require.Nil(t, err)
		require.Nil(t, copySnapshot(s3, s2))

		// set applying state
		wb := new(engine_util.WriteBatch)
		regionLocalState, err := meta.GetRegionLocalState(engines.Kv, regionId)
		require.Nil(t, err)
		regionLocalState.State = rspb.PeerState_Applying
		require.Nil(t, wb.SetMsg(meta.RegionStateKey(regionId), regionLocalState))
		require.Nil(t, wb.WriteToDB(engines.Kv))

		// apply snapshot
		var status = snap.JobStatus_Pending
		tsk2 := &worker.Task{
			Tp: worker.TaskTypeRegionApply,
			Data: &RegionTask{
				RegionId: regionId,
				Status:   &status,
			},
		}
		regionWorker.Sender() <- *tsk2
	}

	waitApplyFinish := func(regionId uint64) {
		for {
			time.Sleep(time.Millisecond * 100)
			regionLocalState, err := meta.GetRegionLocalState(engines.Kv, regionId)
			require.Nil(t, err)
			if regionLocalState.State == rspb.PeerState_Normal {
				break
			}
		}
	}

	genAndApplySnap(1)
	waitApplyFinish(1)

	genAndApplySnap(2)
	waitApplyFinish(2)

	genAndApplySnap(3)
	waitApplyFinish(3)
}

func TestGcRaftLog(t *testing.T) {
	engines := util.NewTestEngines()
	defer engines.Destroy()
	raftDb := engines.Raft
	taskResCh := make(chan raftLogGcTaskRes, 1)
	runner := raftLogGCTaskHandler{taskResCh: taskResCh}

	//  generate raft logs
	regionId := uint64(1)
	raftWb := new(engine_util.WriteBatch)
	for i := uint64(0); i < 100; i++ {
		k := meta.RaftLogKey(regionId, i)
		raftWb.Set(k, []byte("entry"))
	}
	raftWb.WriteToDB(raftDb)

	type tempHolder struct {
		raftLogGcTask     worker.Task
		expectedCollected uint64
		nonExistRange     [2]uint64
		existRange        [2]uint64
	}

	tbls := []tempHolder{
		{
			raftLogGcTask: worker.Task{
				Data: &RaftLogGCTask{
					RaftEngine: raftDb,
					RegionID:   regionId,
					StartIdx:   uint64(0),
					EndIdx:     uint64(10),
				},
				Tp: worker.TaskTypeRaftLogGC,
			},
			expectedCollected: uint64(10),
			nonExistRange:     [...]uint64{0, 10},
			existRange:        [...]uint64{10, 100},
		},

		{
			raftLogGcTask: worker.Task{
				Data: &RaftLogGCTask{
					RaftEngine: raftDb,
					RegionID:   regionId,
					StartIdx:   uint64(0),
					EndIdx:     uint64(50),
				},
				Tp: worker.TaskTypeRaftLogGC,
			},
			expectedCollected: uint64(40),
			nonExistRange:     [...]uint64{0, 50},
			existRange:        [...]uint64{50, 100},
		},

		{
			raftLogGcTask: worker.Task{
				Data: &RaftLogGCTask{
					RaftEngine: raftDb,
					RegionID:   regionId,
					StartIdx:   uint64(50),
					EndIdx:     uint64(50),
				},
				Tp: worker.TaskTypeRaftLogGC,
			},
			expectedCollected: uint64(0),
			nonExistRange:     [...]uint64{0, 50},
			existRange:        [...]uint64{50, 100},
		},

		{
			raftLogGcTask: worker.Task{
				Data: &RaftLogGCTask{
					RaftEngine: raftDb,
					RegionID:   regionId,
					StartIdx:   uint64(50),
					EndIdx:     uint64(60),
				},
				Tp: worker.TaskTypeRaftLogGC,
			},
			expectedCollected: uint64(10),
			nonExistRange:     [...]uint64{0, 60},
			existRange:        [...]uint64{60, 100},
		},
	}

	for _, h := range tbls {
		runner.Handle(h.raftLogGcTask)
		res := <-taskResCh
		assert.Equal(t, h.expectedCollected, uint64(res))
		raftLogMustNotExist(t, raftDb, 1, h.nonExistRange[0], h.nonExistRange[1])
		raftLogMustExist(t, raftDb, 1, h.existRange[0], h.existRange[1])
	}
}

func raftLogMustNotExist(t *testing.T, db *badger.DB, regionId, startIdx, endIdx uint64) {
	for i := startIdx; i < endIdx; i++ {
		k := meta.RaftLogKey(regionId, i)
		db.View(func(txn *badger.Txn) error {
			_, err := txn.Get(k)
			assert.Equal(t, err, badger.ErrKeyNotFound)
			return nil
		})
	}
}

func raftLogMustExist(t *testing.T, db *badger.DB, regionId, startIdx, endIdx uint64) {
	for i := startIdx; i < endIdx; i++ {
		k := meta.RaftLogKey(regionId, i)
		db.View(func(txn *badger.Txn) error {
			item, err := txn.Get(k)
			assert.Nil(t, err)
			assert.NotNil(t, item)
			return nil
		})
	}
<<<<<<< HEAD
=======
}

func cleanUpTestEngineData(engines *engine_util.Engines) {
	os.RemoveAll(engines.KvPath)
	os.RemoveAll(engines.RaftPath)
}

type TaskResRouter struct {
	ch chan<- message.Msg
}

func (r *TaskResRouter) Send(regionID uint64, msg message.Msg) error {
	r.ch <- msg
	return nil
}

func (r *TaskResRouter) SendRaftMessage(msg *rspb.RaftMessage) error {
	return nil
}

func (r *TaskResRouter) SendRaftCommand(req *raft_cmdpb.RaftCmdRequest, cb *message.Callback) error {
	return nil
}

func (r *TaskResRouter) ReportSnapshotStatus(regionID uint64, toPeerID uint64, status raft.SnapshotStatus) error {
	return nil
}

func (r *TaskResRouter) ReportUnreachable(regionID, toPeerID uint64) error {
	return nil
}

func encodeKey(key []byte, ts uint64) []byte {
	encodedKey := codec.EncodeBytes(key)
	newKey := append(encodedKey, make([]byte, 8)...)
	binary.BigEndian.PutUint64(newKey[len(newKey)-8:], ^ts)
	return newKey
}

func TestSplitCheck(t *testing.T) {
	engines := util.NewTestEngines()
	defer cleanUpTestEngineData(engines)
	db := engines.Kv
	taskResCh := make(chan message.Msg, 1)

	runner := &splitCheckHandler{
		engine:  db,
		router:  &TaskResRouter{ch: taskResCh},
		checker: newSizeSplitChecker(100, 50),
	}

	kvWb := new(engine_util.WriteBatch)
	// the length of each kv pair is 21
	kvWb.SetCF(engine_util.CfDefault, encodeKey([]byte("k1"), 1), []byte("entry"))
	kvWb.SetCF(engine_util.CfDefault, encodeKey([]byte("k1"), 2), []byte("entry"))
	kvWb.SetCF(engine_util.CfDefault, encodeKey([]byte("k2"), 1), []byte("entry"))
	kvWb.SetCF(engine_util.CfDefault, encodeKey([]byte("k2"), 2), []byte("entry"))
	kvWb.SetCF(engine_util.CfDefault, encodeKey([]byte("k3"), 3), []byte("entry"))
	kvWb.MustWriteToDB(db)

	task := worker.Task{
		Data: &SplitCheckTask{
			Region: &metapb.Region{
				StartKey: []byte(""),
				EndKey:   []byte(""),
			},
		},
		Tp: worker.TaskTypeSplitCheck,
	}

	runner.Handle(task)
	msg := <-taskResCh
	split, ok := msg.Data.(*message.MsgSplitRegion)
	assert.True(t, ok)
	assert.Equal(t, split.SplitKeys[0], codec.EncodeBytes([]byte("k2")))
>>>>>>> 9dc002c3
}<|MERGE_RESOLUTION|>--- conflicted
+++ resolved
@@ -313,13 +313,12 @@
 			return nil
 		})
 	}
-<<<<<<< HEAD
-=======
 }
 
 func cleanUpTestEngineData(engines *engine_util.Engines) {
-	os.RemoveAll(engines.KvPath)
-	os.RemoveAll(engines.RaftPath)
+	if err := engines.Destroy(); err != nil {
+		panic(err)
+	}
 }
 
 type TaskResRouter struct {
@@ -390,5 +389,4 @@
 	split, ok := msg.Data.(*message.MsgSplitRegion)
 	assert.True(t, ok)
 	assert.Equal(t, split.SplitKeys[0], codec.EncodeBytes([]byte("k2")))
->>>>>>> 9dc002c3
 }