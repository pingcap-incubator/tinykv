// Copyright 2016 PingCAP, Inc.
//
// Licensed under the Apache License, Version 2.0 (the "License");
// you may not use this file except in compliance with the License.
// You may obtain a copy of the License at
//
//     http://www.apache.org/licenses/LICENSE-2.0
//
// Unless required by applicable law or agreed to in writing, software
// distributed under the License is distributed on an "AS IS" BASIS,
// See the License for the specific language governing permissions and
// limitations under the License.

package server

import (
	"context"
	"fmt"
	"github.com/pingcap-incubator/tinykv/proto/pkg/metapb"
	"github.com/pingcap-incubator/tinykv/proto/pkg/pdpb"
	"github.com/pingcap-incubator/tinykv/scheduler/pkg/mock/mockid"
	"github.com/pingcap-incubator/tinykv/scheduler/pkg/testutil"
	"github.com/pingcap-incubator/tinykv/scheduler/server/core"
	"github.com/pingcap-incubator/tinykv/scheduler/server/kv"
	. "github.com/pingcap/check"
	"math/rand"
	"sync"
)

const (
	initEpochVersion uint64 = 1
	initEpochConfVer uint64 = 1
)

var _ = Suite(&testClusterInfoSuite{})

type testClusterInfoSuite struct{}

func (s *testClusterInfoSuite) setUpTestCluster(c *C) (*RaftCluster, []*core.RegionInfo) {
	_, opt, err := newTestScheduleConfig()
	c.Assert(err, IsNil)
	cluster := createTestRaftCluster(mockid.NewIDAllocator(), opt, core.NewStorage(kv.NewMemoryKV()))

	n, np := uint64(3), uint64(3)

	stores := newTestStores(3)
	regions := newTestRegions(n, np)

	for _, store := range stores {
		c.Assert(cluster.putStoreLocked(store), IsNil)
	}

	for i, region := range regions {
		c.Assert(cluster.processRegionHeartbeat(region), IsNil)
		checkRegions(c, cluster.core.Regions, regions[:i+1])
	}

	return cluster, regions
}

<<<<<<< HEAD
func (s *baseCluster) newStore(c *C, storeID uint64, addr string) *metapb.Store {
	if storeID == 0 {
		storeID = s.allocID(c)
	}

	return &metapb.Store{
		Id:      storeID,
		Address: addr,
=======
func (s *testClusterInfoSuite) TestRegionNotUpdate3C(c *C) {
	cluster, regions := s.setUpTestCluster(c)

	for _, region := range regions {
		c.Assert(cluster.processRegionHeartbeat(region), IsNil)
		checkRegions(c, cluster.core.Regions, regions)
>>>>>>> 3f6a7ef4
	}
}

func (s *testClusterInfoSuite) TestRegionUpdateVersion3C(c *C) {
	cluster, regions := s.setUpTestCluster(c)

	for i, region := range regions {
		region = region.Clone(core.WithIncVersion())
		regions[i] = region

		c.Assert(cluster.processRegionHeartbeat(region), IsNil)
		checkRegions(c, cluster.core.Regions, regions)
	}
}

func (s *testClusterInfoSuite) TestRegionWithStaleVersion3C(c *C) {
	cluster, regions := s.setUpTestCluster(c)

	for i, region := range regions {
		origin := region
		region = origin.Clone(core.WithIncVersion())
		regions[i] = region
		c.Assert(cluster.processRegionHeartbeat(region), IsNil)
		checkRegions(c, cluster.core.Regions, regions)

		stale := origin.Clone(core.WithIncConfVer())
		c.Assert(cluster.processRegionHeartbeat(stale), NotNil)
		checkRegions(c, cluster.core.Regions, regions)
	}
}

func (s *testClusterInfoSuite) TestRegionUpdateVersionAndConfver3C(c *C) {
	cluster, regions := s.setUpTestCluster(c)

	for i, region := range regions {
		region = region.Clone(
			core.WithIncVersion(),
			core.WithIncConfVer(),
		)
		regions[i] = region
		c.Assert(cluster.processRegionHeartbeat(region), IsNil)
		checkRegions(c, cluster.core.Regions, regions)
	}
}

func (s *testClusterInfoSuite) TestRegionWithStaleConfVer3C(c *C) {
	cluster, regions := s.setUpTestCluster(c)

	for i, region := range regions {
		origin := region
		region = origin.Clone(core.WithIncConfVer())
		regions[i] = region
		c.Assert(cluster.processRegionHeartbeat(region), IsNil)
		checkRegions(c, cluster.core.Regions, regions)

		stale := origin.Clone()
		c.Assert(cluster.processRegionHeartbeat(stale), NotNil)
		checkRegions(c, cluster.core.Regions, regions)
	}
}

func (s *testClusterInfoSuite) TestRegionAddPendingPeer3C(c *C) {
	cluster, regions := s.setUpTestCluster(c)

	pendingCounts := make([]int, 3)
	for i, region := range regions {
		pendingPeer := region.GetPeers()[rand.Intn(len(region.GetPeers()))]
		pendingCounts[pendingPeer.StoreId]++

		region := region.Clone(core.WithPendingPeers([]*metapb.Peer{pendingPeer}))
		regions[i] = region
		c.Assert(cluster.processRegionHeartbeat(region), IsNil)
		checkRegions(c, cluster.core.Regions, regions)
	}
	checkPendingPeerCount([]int{}, cluster, c)
}

<<<<<<< HEAD
func (s *baseCluster) newBootstrapRequest(c *C, clusterID uint64, storeAddr string) *pdpb.BootstrapRequest {
	store := s.newStore(c, 0, storeAddr)
=======
func (s *testClusterInfoSuite) TestRegionRemovePendingPeer3C(c *C) {
	cluster, regions := s.setUpTestCluster(c)
>>>>>>> 3f6a7ef4

	for i, region := range regions {
		region = region.Clone(core.WithPendingPeers([]*metapb.Peer{region.GetPeers()[rand.Intn(len(region.GetPeers()))]}))
		regions[i] = region
		c.Assert(cluster.processRegionHeartbeat(region), IsNil)
		checkRegions(c, cluster.core.Regions, regions)

		region = region.Clone(core.WithPendingPeers(nil))
		regions[i] = region
		c.Assert(cluster.processRegionHeartbeat(region), IsNil)
		checkRegions(c, cluster.core.Regions, regions)
	}
	checkPendingPeerCount([]int{0, 0, 0}, cluster, c)
}

func (s *testClusterInfoSuite) TestRegionRemovePeers3C(c *C) {
	cluster, regions := s.setUpTestCluster(c)

	for i, region := range regions {
		region = region.Clone(core.SetPeers(region.GetPeers()[:1]))
		regions[i] = region
		c.Assert(cluster.processRegionHeartbeat(region), IsNil)
		checkRegions(c, cluster.core.Regions, regions)
	}
}

func (s *testClusterInfoSuite) TestRegionAddBackPeers3C(c *C) {
	cluster, regions := s.setUpTestCluster(c)

	for i, region := range regions {
		origin := region
		region = origin.Clone(core.SetPeers(region.GetPeers()[:1]))
		regions[i] = region
		c.Assert(cluster.processRegionHeartbeat(region), IsNil)
		checkRegions(c, cluster.core.Regions, regions)

		region = origin
		regions[i] = region
		c.Assert(cluster.processRegionHeartbeat(region), IsNil)
		checkRegions(c, cluster.core.Regions, regions)
	}
}

func (s *testClusterInfoSuite) TestRegionChangeLeader3C(c *C) {
	cluster, regions := s.setUpTestCluster(c)

	for i, region := range regions {
		region = region.Clone(core.WithLeader(region.GetPeers()[1]))
		regions[i] = region
		c.Assert(cluster.processRegionHeartbeat(region), IsNil)
		checkRegions(c, cluster.core.Regions, regions)
	}
}

func (s *testClusterInfoSuite) TestRegionChangeApproximateSize3C(c *C) {
	cluster, regions := s.setUpTestCluster(c)

	for i, region := range regions {
		region = region.Clone(core.SetApproximateSize(144))
		regions[i] = region
		c.Assert(cluster.processRegionHeartbeat(region), IsNil)
		checkRegions(c, cluster.core.Regions, regions)
	}
}

func (s *testClusterInfoSuite) TestRegionChangeApproximateKeys3C(c *C) {
	cluster, regions := s.setUpTestCluster(c)

	for i, region := range regions {
		region = region.Clone(core.SetApproximateKeys(144000))
		regions[i] = region
		c.Assert(cluster.processRegionHeartbeat(region), IsNil)
		checkRegions(c, cluster.core.Regions, regions)
	}
}

func (s *testClusterInfoSuite) TestRegionCounts3C(c *C) {
	cluster, regions := s.setUpTestCluster(c)

	regionCounts := make(map[uint64]int)
	for _, region := range regions {
		for _, peer := range region.GetPeers() {
			regionCounts[peer.GetStoreId()]++
		}
	}
	for id, count := range regionCounts {
		c.Assert(cluster.GetStoreRegionCount(id), Equals, count)
	}
}

func (s *testClusterInfoSuite) TestRegionGetRegions3C(c *C) {
	cluster, regions := s.setUpTestCluster(c)

	for _, region := range cluster.GetRegions() {
		checkRegion(c, region, regions[region.GetID()])
	}

	for _, region := range cluster.GetMetaRegions() {
		c.Assert(region, DeepEquals, regions[region.GetId()].GetMeta())
	}
}

func (s *testClusterInfoSuite) TestRegionGetStores3C(c *C) {
	cluster, regions := s.setUpTestCluster(c)

	for _, region := range regions {
		for _, store := range cluster.GetRegionStores(region) {
			c.Assert(region.GetStorePeer(store.GetID()), NotNil)
		}
		for _, store := range cluster.GetFollowerStores(region) {
			peer := region.GetStorePeer(store.GetID())
			c.Assert(peer.GetId(), Not(Equals), region.GetLeader().GetId())
		}
	}
}

func (s *testClusterInfoSuite) TestRegionGetStoresInfo3C(c *C) {
	cluster, _ := s.setUpTestCluster(c)

	for _, store := range cluster.core.Stores.GetStores() {
		c.Assert(store.GetLeaderCount(), Equals, cluster.core.Regions.GetStoreLeaderCount(store.GetID()))
		c.Assert(store.GetRegionCount(), Equals, cluster.core.Regions.GetStoreRegionCount(store.GetID()))
		c.Assert(store.GetLeaderSize(), Equals, cluster.core.Regions.GetStoreLeaderRegionSize(store.GetID()))
		c.Assert(store.GetRegionSize(), Equals, cluster.core.Regions.GetStoreRegionSize(store.GetID()))
	}
}

func heartbeatRegions(c *C, cluster *RaftCluster, regions []*core.RegionInfo) {
	// Heartbeat and check region one by one.
	for _, r := range regions {
		c.Assert(cluster.processRegionHeartbeat(r), IsNil)

		checkRegion(c, cluster.GetRegion(r.GetID()), r)
		checkRegion(c, cluster.GetRegionInfoByKey(r.GetStartKey()), r)

		if len(r.GetEndKey()) > 0 {
			end := r.GetEndKey()[0]
			checkRegion(c, cluster.GetRegionInfoByKey([]byte{end - 1}), r)
		}
	}

	// Check all regions after handling all heartbeats.
	for _, r := range regions {
		checkRegion(c, cluster.GetRegion(r.GetID()), r)
		checkRegion(c, cluster.GetRegionInfoByKey(r.GetStartKey()), r)

		if len(r.GetEndKey()) > 0 {
			end := r.GetEndKey()[0]
			checkRegion(c, cluster.GetRegionInfoByKey([]byte{end - 1}), r)
			result := cluster.GetRegionInfoByKey([]byte{end + 1})
			c.Assert(result.GetID(), Not(Equals), r.GetID())
		}
	}
}

func (s *testClusterInfoSuite) TestHeartbeatSplit3C(c *C) {
	_, opt, err := newTestScheduleConfig()
	c.Assert(err, IsNil)
	cluster := createTestRaftCluster(mockid.NewIDAllocator(), opt, core.NewStorage(kv.NewMemoryKV()))

<<<<<<< HEAD
	// Put new store with a duplicated address when old store is up will fail.
	_, err = putStore(c, s.grpcPDClient, clusterID, s.newStore(c, 0, store.GetAddress()))
	c.Assert(err, NotNil)

	// Put new store with a duplicated address when old store is offline will fail.
	s.resetStoreState(c, store.GetId(), metapb.StoreState_Offline)
	_, err = putStore(c, s.grpcPDClient, clusterID, s.newStore(c, 0, store.GetAddress()))
	c.Assert(err, NotNil)

	// Put new store with a duplicated address when old store is tombstone is OK.
	s.resetStoreState(c, store.GetId(), metapb.StoreState_Tombstone)
	_, err = putStore(c, s.grpcPDClient, clusterID, s.newStore(c, 0, store.GetAddress()))
	c.Assert(err, IsNil)

	// Put a new store.
	_, err = putStore(c, s.grpcPDClient, clusterID, s.newStore(c, 0, "127.0.0.1:12345"))
	c.Assert(err, IsNil)

	// Put an existed store with duplicated address with other old stores.
	s.resetStoreState(c, store.GetId(), metapb.StoreState_Up)
	_, err = putStore(c, s.grpcPDClient, clusterID, s.newStore(c, store.GetId(), "127.0.0.1:12345"))
	c.Assert(err, NotNil)
=======
	// 1: [nil, nil)
	region1 := core.NewRegionInfo(&metapb.Region{Id: 1, RegionEpoch: &metapb.RegionEpoch{Version: 1, ConfVer: 1}}, nil)
	c.Assert(cluster.processRegionHeartbeat(region1), IsNil)
	checkRegion(c, cluster.GetRegionInfoByKey([]byte("foo")), region1)

	// split 1 to 2: [nil, m) 1: [m, nil), sync 2 first.
	region1 = region1.Clone(
		core.WithStartKey([]byte("m")),
		core.WithIncVersion(),
	)
	region2 := core.NewRegionInfo(&metapb.Region{Id: 2, EndKey: []byte("m"), RegionEpoch: &metapb.RegionEpoch{Version: 1, ConfVer: 1}}, nil)
	c.Assert(cluster.processRegionHeartbeat(region2), IsNil)
	checkRegion(c, cluster.GetRegionInfoByKey([]byte("a")), region2)
	// [m, nil) is missing before r1's heartbeat.
	c.Assert(cluster.GetRegionInfoByKey([]byte("z")), IsNil)

	c.Assert(cluster.processRegionHeartbeat(region1), IsNil)
	checkRegion(c, cluster.GetRegionInfoByKey([]byte("z")), region1)

	// split 1 to 3: [m, q) 1: [q, nil), sync 1 first.
	region1 = region1.Clone(
		core.WithStartKey([]byte("q")),
		core.WithIncVersion(),
	)
	region3 := core.NewRegionInfo(&metapb.Region{Id: 3, StartKey: []byte("m"), EndKey: []byte("q"), RegionEpoch: &metapb.RegionEpoch{Version: 1, ConfVer: 1}}, nil)
	c.Assert(cluster.processRegionHeartbeat(region1), IsNil)
	checkRegion(c, cluster.GetRegionInfoByKey([]byte("z")), region1)
	checkRegion(c, cluster.GetRegionInfoByKey([]byte("a")), region2)
	// [m, q) is missing before r3's heartbeat.
	c.Assert(cluster.GetRegionInfoByKey([]byte("n")), IsNil)
	c.Assert(cluster.processRegionHeartbeat(region3), IsNil)
	checkRegion(c, cluster.GetRegionInfoByKey([]byte("n")), region3)
>>>>>>> 3f6a7ef4
}

func (s *testClusterInfoSuite) TestRegionSplitAndMerge3C(c *C) {
	_, opt, err := newTestScheduleConfig()
	c.Assert(err, IsNil)
	cluster := createTestRaftCluster(mockid.NewIDAllocator(), opt, core.NewStorage(kv.NewMemoryKV()))

	regions := []*core.RegionInfo{core.NewTestRegionInfo([]byte{}, []byte{})}

	// Byte will underflow/overflow if n > 7.
	n := 7

	// Split.
	for i := 0; i < n; i++ {
		regions = core.SplitRegions(regions)
		heartbeatRegions(c, cluster, regions)
	}

	// Merge.
	for i := 0; i < n; i++ {
		regions = core.MergeRegions(regions)
		heartbeatRegions(c, cluster, regions)
	}

	// Split twice and merge once.
	for i := 0; i < n*2; i++ {
		if (i+1)%3 == 0 {
			regions = core.MergeRegions(regions)
		} else {
			regions = core.SplitRegions(regions)
		}
		heartbeatRegions(c, cluster, regions)
	}
}

func checkPendingPeerCount(expect []int, cluster *RaftCluster, c *C) {
	for i, e := range expect {
		s := cluster.core.Stores.GetStore(uint64(i + 1))
		c.Assert(s.GetPendingPeerCount(), Equals, e)
	}
}

type testClusterSuite struct {
	baseCluster
}

var _ = Suite(&testClusterSuite{})

func (s *testClusterSuite) TestConcurrentHandleRegion3C(c *C) {
	var err error
	var cleanup CleanupFunc
	s.svr, cleanup, err = NewTestServer(c)
	c.Assert(err, IsNil)
	mustWaitLeader(c, []*Server{s.svr})
	s.grpcPDClient = testutil.MustNewGrpcClient(c, s.svr.GetAddr())
	defer cleanup()
	storeAddrs := []string{"127.0.1.1:0", "127.0.1.1:1", "127.0.1.1:2"}
	_, err = s.svr.bootstrapCluster(s.newBootstrapRequest(c, s.svr.clusterID, "127.0.0.1:0"))
	c.Assert(err, IsNil)
	s.svr.cluster.Lock()
	s.svr.cluster.storage = core.NewStorage(kv.NewMemoryKV())
	s.svr.cluster.Unlock()
	var stores []*metapb.Store
	for _, addr := range storeAddrs {
		store := s.newStore(c, 0, addr)
		stores = append(stores, store)
		_, err := putStore(c, s.grpcPDClient, s.svr.clusterID, store)
		c.Assert(err, IsNil)
	}

	var wg sync.WaitGroup
	// register store and bind stream
	for i, store := range stores {
		req := &pdpb.StoreHeartbeatRequest{
			Header: testutil.NewRequestHeader(s.svr.clusterID),
			Stats: &pdpb.StoreStats{
				StoreId:   store.GetId(),
				Capacity:  1000 * (1 << 20),
				Available: 1000 * (1 << 20),
			},
		}
		_, err := s.svr.StoreHeartbeat(context.TODO(), req)
		c.Assert(err, IsNil)
		stream, err := s.grpcPDClient.RegionHeartbeat(context.Background())
		c.Assert(err, IsNil)
		peer := &metapb.Peer{Id: s.allocID(c), StoreId: store.GetId()}
		regionReq := &pdpb.RegionHeartbeatRequest{
			Header: testutil.NewRequestHeader(s.svr.clusterID),
			Region: &metapb.Region{
				Id:    s.allocID(c),
				Peers: []*metapb.Peer{peer},
			},
			Leader: peer,
		}
		err = stream.Send(regionReq)
		c.Assert(err, IsNil)
		// make sure the first store can receive one response
		if i == 0 {
			wg.Add(1)
		}
		go func(isReciver bool) {
			if isReciver {
				_, err := stream.Recv()
				c.Assert(err, IsNil)
				wg.Done()
			}
			for {
				stream.Recv()
			}
		}(i == 0)
	}
	concurrent := 2000
	for i := 0; i < concurrent; i++ {
		region := &metapb.Region{
			Id:       s.allocID(c),
			StartKey: []byte(fmt.Sprintf("%5d", i)),
			EndKey:   []byte(fmt.Sprintf("%5d", i+1)),
			Peers:    []*metapb.Peer{{Id: s.allocID(c), StoreId: stores[0].GetId()}},
			RegionEpoch: &metapb.RegionEpoch{
				ConfVer: initEpochConfVer,
				Version: initEpochVersion,
			},
		}
		if i == 0 {
			region.StartKey = []byte("")
		} else if i == concurrent-1 {
			region.EndKey = []byte("")
		}

		wg.Add(1)
		go func() {
			defer wg.Done()
			err := s.svr.cluster.HandleRegionHeartbeat(core.NewRegionInfo(region, region.Peers[0]))
			c.Assert(err, IsNil)
		}()
	}
	wg.Wait()
}

func (s *testClusterInfoSuite) TestLoadClusterInfo(c *C) {
	server, cleanup := mustRunTestServer(c)
	defer cleanup()

	storage := server.storage
	_, opt, err := newTestScheduleConfig()
	c.Assert(err, IsNil)

	raftCluster := createTestRaftCluster(mockid.NewIDAllocator(), opt, core.NewStorage(kv.NewMemoryKV()))
	// Cluster is not bootstrapped.
	cluster, err := raftCluster.loadClusterInfo()
	c.Assert(err, IsNil)
	c.Assert(cluster, IsNil)

	// Save meta, stores and regions.
	n := 10
	meta := &metapb.Cluster{Id: 123}
	c.Assert(storage.SaveMeta(meta), IsNil)
	stores := mustSaveStores(c, storage, n)

	raftCluster = createTestRaftCluster(server.idAllocator, opt, storage)
	cluster, err = raftCluster.loadClusterInfo()
	c.Assert(err, IsNil)
	c.Assert(cluster, NotNil)

	// Check meta, stores, and regions.
	c.Assert(cluster.GetConfig(), DeepEquals, meta)
	c.Assert(cluster.getStoreCount(), Equals, n)
	for _, store := range cluster.GetMetaStores() {
		c.Assert(store, DeepEquals, stores[store.GetId()])
	}
}

func (s *testClusterInfoSuite) TestStoreHeartbeat(c *C) {
	_, opt, err := newTestScheduleConfig()
	c.Assert(err, IsNil)
	cluster := createTestRaftCluster(mockid.NewIDAllocator(), opt, core.NewStorage(kv.NewMemoryKV()))

	n, np := uint64(3), uint64(3)
	stores := newTestStores(n)
	regions := newTestRegions(n, np)

	for _, region := range regions {
		c.Assert(cluster.putRegion(region), IsNil)
	}
	c.Assert(cluster.core.Regions.GetRegionCount(), Equals, int(n))

	for i, store := range stores {
		storeStats := &pdpb.StoreStats{
			StoreId:     store.GetID(),
			Capacity:    100,
			Available:   50,
			RegionCount: 1,
		}
		c.Assert(cluster.handleStoreHeartbeat(storeStats), NotNil)

		c.Assert(cluster.putStoreLocked(store), IsNil)
		c.Assert(cluster.getStoreCount(), Equals, i+1)

		c.Assert(store.GetLastHeartbeatTS().IsZero(), IsTrue)

		c.Assert(cluster.handleStoreHeartbeat(storeStats), IsNil)

		s := cluster.GetStore(store.GetID())
		c.Assert(s.GetLastHeartbeatTS().IsZero(), IsFalse)
		c.Assert(s.GetStoreStats(), DeepEquals, storeStats)
	}

	c.Assert(cluster.getStoreCount(), Equals, int(n))

	for _, store := range stores {
		tmp := &metapb.Store{}
		ok, err := cluster.storage.LoadStore(store.GetID(), tmp)
		c.Assert(ok, IsTrue)
		c.Assert(err, IsNil)
		c.Assert(tmp, DeepEquals, store.GetMeta())
	}
}

type baseCluster struct {
	svr          *Server
	grpcPDClient pdpb.PDClient
}

func (s *baseCluster) allocID(c *C) uint64 {
	id, err := s.svr.idAllocator.Alloc()
	c.Assert(err, IsNil)
	return id
}

func (s *baseCluster) newPeer(c *C, storeID uint64, peerID uint64) *metapb.Peer {
	c.Assert(storeID, Greater, uint64(0))

	if peerID == 0 {
		peerID = s.allocID(c)
	}

	return &metapb.Peer{
		StoreId: storeID,
		Id:      peerID,
	}
}

func (s *baseCluster) newStore(c *C, storeID uint64, addr string, version string) *metapb.Store {
	if storeID == 0 {
		storeID = s.allocID(c)
	}

	return &metapb.Store{
		Id:      storeID,
		Address: addr,
	}
}

func (s *baseCluster) newRegion(c *C, regionID uint64, startKey []byte,
	endKey []byte, peers []*metapb.Peer, epoch *metapb.RegionEpoch) *metapb.Region {
	if regionID == 0 {
		regionID = s.allocID(c)
	}

	if epoch == nil {
		epoch = &metapb.RegionEpoch{
			ConfVer: initEpochConfVer,
			Version: initEpochVersion,
		}
	}

	for _, peer := range peers {
		peerID := peer.GetId()
		c.Assert(peerID, Greater, uint64(0))
	}

	return &metapb.Region{
		Id:          regionID,
		StartKey:    startKey,
		EndKey:      endKey,
		RegionEpoch: epoch,
		Peers:       peers,
	}
}

func (s *testClusterSuite) TestBootstrap(c *C) {
	var err error
	var cleanup func()
	s.svr, cleanup, err = NewTestServer(c)
	defer cleanup()
	c.Assert(err, IsNil)
	mustWaitLeader(c, []*Server{s.svr})
	s.grpcPDClient = testutil.MustNewGrpcClient(c, s.svr.GetAddr())
	clusterID := s.svr.clusterID

	// IsBootstrapped returns false.
	req := s.newIsBootstrapRequest(clusterID)
	resp, err := s.grpcPDClient.IsBootstrapped(context.Background(), req)
	c.Assert(err, IsNil)
	c.Assert(resp, NotNil)
	c.Assert(resp.GetBootstrapped(), IsFalse)

	// Bootstrap the cluster.
	storeAddr := "127.0.0.1:0"
	s.bootstrapCluster(c, clusterID, storeAddr)

	// IsBootstrapped returns true.
	req = s.newIsBootstrapRequest(clusterID)
	resp, err = s.grpcPDClient.IsBootstrapped(context.Background(), req)
	c.Assert(err, IsNil)
	c.Assert(resp.GetBootstrapped(), IsTrue)

	// check bootstrapped error.
	reqBoot := s.newBootstrapRequest(c, clusterID, storeAddr)
	respBoot, err := s.grpcPDClient.Bootstrap(context.Background(), reqBoot)
	c.Assert(err, IsNil)
	c.Assert(respBoot.GetHeader().GetError(), NotNil)
	c.Assert(respBoot.GetHeader().GetError().GetType(), Equals, pdpb.ErrorType_ALREADY_BOOTSTRAPPED)
}

func (s *baseCluster) newIsBootstrapRequest(clusterID uint64) *pdpb.IsBootstrappedRequest {
	req := &pdpb.IsBootstrappedRequest{
		Header: testutil.NewRequestHeader(clusterID),
	}

	return req
}

func (s *baseCluster) newBootstrapRequest(c *C, clusterID uint64, storeAddr string) *pdpb.BootstrapRequest {
	store := s.newStore(c, 0, storeAddr, "2.1.0")

	req := &pdpb.BootstrapRequest{
		Header: testutil.NewRequestHeader(clusterID),
		Store:  store,
	}

	return req
}

// helper function to check and bootstrap.
func (s *baseCluster) bootstrapCluster(c *C, clusterID uint64, storeAddr string) {
	req := s.newBootstrapRequest(c, clusterID, storeAddr)
	_, err := s.grpcPDClient.Bootstrap(context.Background(), req)
	c.Assert(err, IsNil)
}

func (s *baseCluster) getStore(c *C, clusterID uint64, storeID uint64) *metapb.Store {
	req := &pdpb.GetStoreRequest{
		Header:  testutil.NewRequestHeader(clusterID),
		StoreId: storeID,
	}
	resp, err := s.grpcPDClient.GetStore(context.Background(), req)
	c.Assert(err, IsNil)
	c.Assert(resp.GetStore().GetId(), Equals, storeID)

	return resp.GetStore()
}

func (s *baseCluster) getRegion(c *C, clusterID uint64, regionKey []byte) *metapb.Region {
	req := &pdpb.GetRegionRequest{
		Header:    testutil.NewRequestHeader(clusterID),
		RegionKey: regionKey,
	}

	resp, err := s.grpcPDClient.GetRegion(context.Background(), req)
	c.Assert(err, IsNil)
	c.Assert(resp.GetRegion(), NotNil)

	return resp.GetRegion()
}

func (s *baseCluster) getRegionByID(c *C, clusterID uint64, regionID uint64) *metapb.Region {
	req := &pdpb.GetRegionByIDRequest{
		Header:   testutil.NewRequestHeader(clusterID),
		RegionId: regionID,
	}

	resp, err := s.grpcPDClient.GetRegionByID(context.Background(), req)
	c.Assert(err, IsNil)
	c.Assert(resp.GetRegion(), NotNil)

	return resp.GetRegion()
}

func (s *baseCluster) getRaftCluster(c *C) *RaftCluster {
	cluster := s.svr.GetRaftCluster()
	c.Assert(cluster, NotNil)
	return cluster
}

func (s *baseCluster) getClusterConfig(c *C, clusterID uint64) *metapb.Cluster {
	req := &pdpb.GetClusterConfigRequest{
		Header: testutil.NewRequestHeader(clusterID),
	}

	resp, err := s.grpcPDClient.GetClusterConfig(context.Background(), req)
	c.Assert(err, IsNil)
	c.Assert(resp.GetCluster(), NotNil)

	return resp.GetCluster()
}

func (s *testClusterSuite) TestGetPutConfig(c *C) {
	var err error
	var cleanup func()
	s.svr, cleanup, err = NewTestServer(c)
	defer cleanup()
	c.Assert(err, IsNil)
	mustWaitLeader(c, []*Server{s.svr})
	s.grpcPDClient = testutil.MustNewGrpcClient(c, s.svr.GetAddr())
	clusterID := s.svr.clusterID

	storeAddr := "127.0.0.1:0"
	bootstrapRequest := s.newBootstrapRequest(c, s.svr.clusterID, storeAddr)
	_, err = s.svr.bootstrapCluster(bootstrapRequest)
	c.Assert(err, IsNil)

	store := bootstrapRequest.Store
	peer := s.newPeer(c, store.GetId(), 0)
	region := s.newRegion(c, 0, []byte{}, []byte{}, []*metapb.Peer{peer}, nil)
	err = s.svr.cluster.processRegionHeartbeat(core.NewRegionInfo(region, nil))
	c.Assert(err, IsNil)
	// Get region.
	region = s.getRegion(c, clusterID, []byte("abc"))
	c.Assert(region.GetPeers(), HasLen, 1)
	peer = region.GetPeers()[0]

	// Get region by id.
	regionByID := s.getRegionByID(c, clusterID, region.GetId())
	c.Assert(region, DeepEquals, regionByID)

	// Get store.
	storeID := peer.GetStoreId()
	store = s.getStore(c, clusterID, storeID)

	// Update store.
	store.Address = "127.0.0.1:1"
	s.testPutStore(c, clusterID, store)

	// Remove store.
	s.testRemoveStore(c, clusterID, store)

	// Update cluster config.
	req := &pdpb.PutClusterConfigRequest{
		Header: testutil.NewRequestHeader(clusterID),
		Cluster: &metapb.Cluster{
			Id:           clusterID,
			MaxPeerCount: 5,
		},
	}
	resp, err := s.grpcPDClient.PutClusterConfig(context.Background(), req)
	c.Assert(err, IsNil)
	c.Assert(resp, NotNil)
	meta := s.getClusterConfig(c, clusterID)
	c.Assert(meta.GetMaxPeerCount(), Equals, uint32(5))
}

func putStore(c *C, grpcPDClient pdpb.PDClient, clusterID uint64, store *metapb.Store) (*pdpb.PutStoreResponse, error) {
	req := &pdpb.PutStoreRequest{
		Header: testutil.NewRequestHeader(clusterID),
		Store:  store,
	}
	resp, err := grpcPDClient.PutStore(context.Background(), req)
	return resp, err
}

func (s *baseCluster) testPutStore(c *C, clusterID uint64, store *metapb.Store) {
	// Update store.
	_, err := putStore(c, s.grpcPDClient, clusterID, store)
	c.Assert(err, IsNil)
	updatedStore := s.getStore(c, clusterID, store.GetId())
	c.Assert(updatedStore, DeepEquals, store)

	// Update store again.
	_, err = putStore(c, s.grpcPDClient, clusterID, store)
	c.Assert(err, IsNil)

	// Put new store with a duplicated address when old store is up will fail.
	_, err = putStore(c, s.grpcPDClient, clusterID, s.newStore(c, 0, store.GetAddress(), "2.1.0"))
	c.Assert(err, NotNil)

	// Put new store with a duplicated address when old store is offline will fail.
	s.resetStoreState(c, store.GetId(), metapb.StoreState_Offline)
	_, err = putStore(c, s.grpcPDClient, clusterID, s.newStore(c, 0, store.GetAddress(), "2.1.0"))
	c.Assert(err, NotNil)

	// Put new store with a duplicated address when old store is tombstone is OK.
	s.resetStoreState(c, store.GetId(), metapb.StoreState_Tombstone)
	_, err = putStore(c, s.grpcPDClient, clusterID, s.newStore(c, 0, store.GetAddress(), "2.1.0"))
	c.Assert(err, IsNil)

	// Put a new store.
	_, err = putStore(c, s.grpcPDClient, clusterID, s.newStore(c, 0, "127.0.0.1:12345", "2.1.0"))
	c.Assert(err, IsNil)

	// Put an existed store with duplicated address with other old stores.
	s.resetStoreState(c, store.GetId(), metapb.StoreState_Up)
	_, err = putStore(c, s.grpcPDClient, clusterID, s.newStore(c, store.GetId(), "127.0.0.1:12345", "2.1.0"))
	c.Assert(err, NotNil)
}

func (s *baseCluster) resetStoreState(c *C, storeID uint64, state metapb.StoreState) {
	cluster := s.svr.GetRaftCluster()
	c.Assert(cluster, NotNil)
	store := cluster.GetStore(storeID)
	c.Assert(store, NotNil)
	newStore := store.Clone(core.SetStoreState(state))
	cluster.Lock()
	err := cluster.putStoreLocked(newStore)
	cluster.Unlock()
	c.Assert(err, IsNil)
}

func (s *baseCluster) testRemoveStore(c *C, clusterID uint64, store *metapb.Store) {
	cluster := s.getRaftCluster(c)

	// When store is up:
	{
		// Case 1: RemoveStore should be OK;
		s.resetStoreState(c, store.GetId(), metapb.StoreState_Up)
		err := cluster.RemoveStore(store.GetId())
		c.Assert(err, IsNil)
		removedStore := s.getStore(c, clusterID, store.GetId())
		c.Assert(removedStore.GetState(), Equals, metapb.StoreState_Offline)
		// Case 2: BuryStore w/ force should be OK;
		s.resetStoreState(c, store.GetId(), metapb.StoreState_Up)
		err = cluster.BuryStore(store.GetId(), true)
		c.Assert(err, IsNil)
		buriedStore := s.getStore(c, clusterID, store.GetId())
		c.Assert(buriedStore.GetState(), Equals, metapb.StoreState_Tombstone)
		// Case 3: BuryStore w/o force should fail.
		s.resetStoreState(c, store.GetId(), metapb.StoreState_Up)
		err = cluster.BuryStore(store.GetId(), false)
		c.Assert(err, NotNil)
	}

	// When store is offline:
	{
		// Case 1: RemoveStore should be OK;
		s.resetStoreState(c, store.GetId(), metapb.StoreState_Offline)
		err := cluster.RemoveStore(store.GetId())
		c.Assert(err, IsNil)
		removedStore := s.getStore(c, clusterID, store.GetId())
		c.Assert(removedStore.GetState(), Equals, metapb.StoreState_Offline)
		// Case 2: BuryStore w/ or w/o force should be OK.
		s.resetStoreState(c, store.GetId(), metapb.StoreState_Offline)
		err = cluster.BuryStore(store.GetId(), false)
		c.Assert(err, IsNil)
		buriedStore := s.getStore(c, clusterID, store.GetId())
		c.Assert(buriedStore.GetState(), Equals, metapb.StoreState_Tombstone)
	}

	// When store is tombstone:
	{
		// Case 1: RemoveStore should should fail;
		s.resetStoreState(c, store.GetId(), metapb.StoreState_Tombstone)
		err := cluster.RemoveStore(store.GetId())
		c.Assert(err, NotNil)
		// Case 2: BuryStore w/ or w/o force should be OK.
		s.resetStoreState(c, store.GetId(), metapb.StoreState_Tombstone)
		err = cluster.BuryStore(store.GetId(), false)
		c.Assert(err, IsNil)
		buriedStore := s.getStore(c, clusterID, store.GetId())
		c.Assert(buriedStore.GetState(), Equals, metapb.StoreState_Tombstone)
	}

	{
		// Put after removed should return tombstone error.
		resp, err := putStore(c, s.grpcPDClient, clusterID, store)
		c.Assert(err, IsNil)
		c.Assert(resp.GetHeader().GetError().GetType(), Equals, pdpb.ErrorType_STORE_TOMBSTONE)
	}
	{
		// Update after removed should return tombstone error.
		req := &pdpb.StoreHeartbeatRequest{
			Header: testutil.NewRequestHeader(clusterID),
			Stats:  &pdpb.StoreStats{StoreId: store.GetId()},
		}
		resp, err := s.grpcPDClient.StoreHeartbeat(context.Background(), req)
		c.Assert(err, IsNil)
		c.Assert(resp.GetHeader().GetError().GetType(), Equals, pdpb.ErrorType_STORE_TOMBSTONE)
	}
}

// Make sure PD will not panic if it start and stop again and again.
func (s *testClusterSuite) TestRaftClusterRestart(c *C) {
	var err error
	var cleanup func()
	s.svr, cleanup, err = NewTestServer(c)
	defer cleanup()
	c.Assert(err, IsNil)
	mustWaitLeader(c, []*Server{s.svr})
	_, err = s.svr.bootstrapCluster(s.newBootstrapRequest(c, s.svr.clusterID, "127.0.0.1:0"))
	c.Assert(err, IsNil)

	cluster := s.svr.GetRaftCluster()
	c.Assert(cluster, NotNil)
	cluster.stop()

	err = s.svr.createRaftCluster()
	c.Assert(err, IsNil)

	cluster = s.svr.GetRaftCluster()
	c.Assert(cluster, NotNil)
	cluster.stop()
}

func (s *testClusterSuite) TestGetPDMembers(c *C) {
	var err error
	var cleanup func()
	s.svr, cleanup, err = NewTestServer(c)
	defer cleanup()
	c.Assert(err, IsNil)
	mustWaitLeader(c, []*Server{s.svr})
	s.grpcPDClient = testutil.MustNewGrpcClient(c, s.svr.GetAddr())
	req := &pdpb.GetMembersRequest{
		Header: testutil.NewRequestHeader(s.svr.ClusterID()),
	}

	resp, err := s.grpcPDClient.GetMembers(context.Background(), req)
	c.Assert(err, IsNil)
	// A more strict test can be found at api/member_test.go
	c.Assert(len(resp.GetMembers()), Not(Equals), 0)
}

var _ = Suite(&testGetStoresSuite{})

type testGetStoresSuite struct {
	cluster *RaftCluster
}

func (s *testGetStoresSuite) SetUpSuite(c *C) {
	_, opt, err := newTestScheduleConfig()
	c.Assert(err, IsNil)
	cluster := createTestRaftCluster(mockid.NewIDAllocator(), opt, core.NewStorage(kv.NewMemoryKV()))
	s.cluster = cluster

	stores := newTestStores(200)

	for _, store := range stores {
		c.Assert(s.cluster.putStoreLocked(store), IsNil)
	}
}

func (s *testGetStoresSuite) BenchmarkGetStores(c *C) {
	for i := 0; i < c.N; i++ {
		// Logic to benchmark
		s.cluster.core.Stores.GetStores()
	}
}

var _ = Suite(&testStoresInfoSuite{})

type testStoresInfoSuite struct{}

func checkStaleRegion(origin *metapb.Region, region *metapb.Region) error {
	o := origin.GetRegionEpoch()
	e := region.GetRegionEpoch()

	if e.GetVersion() < o.GetVersion() || e.GetConfVer() < o.GetConfVer() {
		return ErrRegionIsStale(region, origin)
	}

	return nil
}

// Create n stores (0..n).
func newTestStores(n uint64) []*core.StoreInfo {
	stores := make([]*core.StoreInfo, 0, n)
	for i := uint64(1); i <= n; i++ {
		store := &metapb.Store{
			Id: i,
		}
		stores = append(stores, core.NewStoreInfo(store))
	}
	return stores
}

func (s *testStoresInfoSuite) TestStores(c *C) {
	n := uint64(10)
	cache := core.NewStoresInfo()
	stores := newTestStores(n)

	for i, store := range stores {
		id := store.GetID()
		c.Assert(cache.GetStore(id), IsNil)
		c.Assert(cache.BlockStore(id), NotNil)
		cache.SetStore(store)
		c.Assert(cache.GetStore(id), DeepEquals, store)
		c.Assert(cache.GetStoreCount(), Equals, i+1)
		c.Assert(cache.BlockStore(id), IsNil)
		c.Assert(cache.GetStore(id).IsBlocked(), IsTrue)
		c.Assert(cache.BlockStore(id), NotNil)
		cache.UnblockStore(id)
		c.Assert(cache.GetStore(id).IsBlocked(), IsFalse)
	}
	c.Assert(cache.GetStoreCount(), Equals, int(n))

	for _, store := range cache.GetStores() {
		c.Assert(store, DeepEquals, stores[store.GetID()-1])
	}
	for _, store := range cache.GetMetaStores() {
		c.Assert(store, DeepEquals, stores[store.GetId()-1].GetMeta())
	}

	c.Assert(cache.GetStoreCount(), Equals, int(n))
}

var _ = Suite(&testRegionsInfoSuite{})

type testRegionsInfoSuite struct{}

// Create n regions (0..n) of n stores (0..n).
// Each region contains np peers, the first peer is the leader.
func newTestRegions(n, np uint64) []*core.RegionInfo {
	regions := make([]*core.RegionInfo, 0, n)
	for i := uint64(0); i < n; i++ {
		peers := make([]*metapb.Peer, 0, np)
		for j := uint64(0); j < np; j++ {
			peer := &metapb.Peer{
				Id: i*np + j,
			}
			peer.StoreId = (i + j) % n
			peers = append(peers, peer)
		}
		region := &metapb.Region{
			Id:          i,
			Peers:       peers,
			StartKey:    []byte{byte(i)},
			EndKey:      []byte{byte(i + 1)},
			RegionEpoch: &metapb.RegionEpoch{ConfVer: 2, Version: 2},
		}
		regions = append(regions, core.NewRegionInfo(region, peers[0]))
	}
	return regions
}

func (s *testRegionsInfoSuite) Test(c *C) {
	n, np := uint64(10), uint64(3)
	cache := core.NewRegionsInfo()
	regions := newTestRegions(n, np)

	for i := uint64(0); i < n; i++ {
		region := regions[i]
		regionKey := []byte{byte(i)}

		c.Assert(cache.GetRegion(i), IsNil)
		c.Assert(cache.SearchRegion(regionKey), IsNil)
		checkRegions(c, cache, regions[0:i])

		cache.AddRegion(region)
		checkRegion(c, cache.GetRegion(i), region)
		checkRegion(c, cache.SearchRegion(regionKey), region)
		checkRegions(c, cache, regions[0:(i+1)])
		// previous region
		if i == 0 {
			c.Assert(cache.SearchPrevRegion(regionKey), IsNil)
		} else {
			checkRegion(c, cache.SearchPrevRegion(regionKey), regions[i-1])
		}
		// Update leader to peer np-1.
		newRegion := region.Clone(core.WithLeader(region.GetPeers()[np-1]))
		regions[i] = newRegion
		cache.SetRegion(newRegion)
		checkRegion(c, cache.GetRegion(i), newRegion)
		checkRegion(c, cache.SearchRegion(regionKey), newRegion)
		checkRegions(c, cache, regions[0:(i+1)])

		cache.RemoveRegion(region)
		c.Assert(cache.GetRegion(i), IsNil)
		c.Assert(cache.SearchRegion(regionKey), IsNil)
		checkRegions(c, cache, regions[0:i])

		// Reset leader to peer 0.
		newRegion = region.Clone(core.WithLeader(region.GetPeers()[0]))
		regions[i] = newRegion
		cache.AddRegion(newRegion)
		checkRegion(c, cache.GetRegion(i), newRegion)
		checkRegions(c, cache, regions[0:(i+1)])
		checkRegion(c, cache.SearchRegion(regionKey), newRegion)
	}

	for i := uint64(0); i < n; i++ {
		region := cache.RandLeaderRegion(i, core.HealthRegion())
		c.Assert(region.GetLeader().GetStoreId(), Equals, i)

		region = cache.RandFollowerRegion(i, core.HealthRegion())
		c.Assert(region.GetLeader().GetStoreId(), Not(Equals), i)

		c.Assert(region.GetStorePeer(i), NotNil)
	}

	// check overlaps
	// clone it otherwise there are two items with the same key in the tree
	overlapRegion := regions[n-1].Clone(core.WithStartKey(regions[n-2].GetStartKey()))
	cache.AddRegion(overlapRegion)
	c.Assert(cache.GetRegion(n-2), IsNil)
	c.Assert(cache.GetRegion(n-1), NotNil)

	// All regions will be filtered out if they have pending peers.
	for i := uint64(0); i < n; i++ {
		for j := 0; j < cache.GetStoreLeaderCount(i); j++ {
			region := cache.RandLeaderRegion(i, core.HealthRegion())
			newRegion := region.Clone(core.WithPendingPeers(region.GetPeers()))
			cache.SetRegion(newRegion)
		}
		c.Assert(cache.RandLeaderRegion(i, core.HealthRegion()), IsNil)
	}
	for i := uint64(0); i < n; i++ {
		c.Assert(cache.RandFollowerRegion(i, core.HealthRegion()), IsNil)
	}
}

func checkRegion(c *C, a *core.RegionInfo, b *core.RegionInfo) {
	c.Assert(a, DeepEquals, b)
	c.Assert(a.GetMeta(), DeepEquals, b.GetMeta())
	c.Assert(a.GetLeader(), DeepEquals, b.GetLeader())
	c.Assert(a.GetPeers(), DeepEquals, b.GetPeers())
	if len(a.GetPendingPeers()) > 0 || len(b.GetPendingPeers()) > 0 {
		c.Assert(a.GetPendingPeers(), DeepEquals, b.GetPendingPeers())
	}
}

func checkRegions(c *C, cache *core.RegionsInfo, regions []*core.RegionInfo) {
	regionCount := make(map[uint64]int)
	leaderCount := make(map[uint64]int)
	followerCount := make(map[uint64]int)
	for _, region := range regions {
		for _, peer := range region.GetPeers() {
			regionCount[peer.StoreId]++
			if peer.Id == region.GetLeader().Id {
				leaderCount[peer.StoreId]++
				checkRegion(c, cache.GetLeader(peer.StoreId, region), region)
			} else {
				followerCount[peer.StoreId]++
				checkRegion(c, cache.GetFollower(peer.StoreId, region), region)
			}
		}
	}

	c.Assert(cache.GetRegionCount(), Equals, len(regions))
	for id, count := range regionCount {
		c.Assert(cache.GetStoreRegionCount(id), Equals, count)
	}
	for id, count := range leaderCount {
		c.Assert(cache.GetStoreLeaderCount(id), Equals, count)
	}
	for id, count := range followerCount {
		c.Assert(cache.GetStoreFollowerCount(id), Equals, count)
	}

	for _, region := range cache.GetRegions() {
		checkRegion(c, region, regions[region.GetID()])
	}
	for _, region := range cache.GetMetaRegions() {
		c.Assert(region, DeepEquals, regions[region.GetId()].GetMeta())
	}
}

var _ = Suite(&testClusterUtilSuite{})

type testClusterUtilSuite struct{}

func (s *testClusterUtilSuite) TestCheckStaleRegion(c *C) {
	// (0, 0) v.s. (0, 0)
	region := core.NewTestRegionInfo([]byte{}, []byte{})
	origin := core.NewTestRegionInfo([]byte{}, []byte{})
	c.Assert(checkStaleRegion(region.GetMeta(), origin.GetMeta()), IsNil)
	c.Assert(checkStaleRegion(origin.GetMeta(), region.GetMeta()), IsNil)

	// (1, 0) v.s. (0, 0)
	region.GetRegionEpoch().Version++
	c.Assert(checkStaleRegion(origin.GetMeta(), region.GetMeta()), IsNil)
	c.Assert(checkStaleRegion(region.GetMeta(), origin.GetMeta()), NotNil)

	// (1, 1) v.s. (0, 0)
	region.GetRegionEpoch().ConfVer++
	c.Assert(checkStaleRegion(origin.GetMeta(), region.GetMeta()), IsNil)
	c.Assert(checkStaleRegion(region.GetMeta(), origin.GetMeta()), NotNil)

	// (0, 1) v.s. (0, 0)
	region.GetRegionEpoch().Version--
	c.Assert(checkStaleRegion(origin.GetMeta(), region.GetMeta()), IsNil)
	c.Assert(checkStaleRegion(region.GetMeta(), origin.GetMeta()), NotNil)
}

func mustSaveStores(c *C, s *core.Storage, n int) []*metapb.Store {
	stores := make([]*metapb.Store, 0, n)
	for i := 0; i < n; i++ {
		store := &metapb.Store{Id: uint64(i)}
		stores = append(stores, store)
	}

	for _, store := range stores {
		c.Assert(s.SaveStore(store), IsNil)
	}

	return stores
}<|MERGE_RESOLUTION|>--- conflicted
+++ resolved
@@ -16,6 +16,9 @@
 import (
 	"context"
 	"fmt"
+	"math/rand"
+	"sync"
+
 	"github.com/pingcap-incubator/tinykv/proto/pkg/metapb"
 	"github.com/pingcap-incubator/tinykv/proto/pkg/pdpb"
 	"github.com/pingcap-incubator/tinykv/scheduler/pkg/mock/mockid"
@@ -23,8 +26,6 @@
 	"github.com/pingcap-incubator/tinykv/scheduler/server/core"
 	"github.com/pingcap-incubator/tinykv/scheduler/server/kv"
 	. "github.com/pingcap/check"
-	"math/rand"
-	"sync"
 )
 
 const (
@@ -58,23 +59,12 @@
 	return cluster, regions
 }
 
-<<<<<<< HEAD
-func (s *baseCluster) newStore(c *C, storeID uint64, addr string) *metapb.Store {
-	if storeID == 0 {
-		storeID = s.allocID(c)
-	}
-
-	return &metapb.Store{
-		Id:      storeID,
-		Address: addr,
-=======
 func (s *testClusterInfoSuite) TestRegionNotUpdate3C(c *C) {
 	cluster, regions := s.setUpTestCluster(c)
 
 	for _, region := range regions {
 		c.Assert(cluster.processRegionHeartbeat(region), IsNil)
 		checkRegions(c, cluster.core.Regions, regions)
->>>>>>> 3f6a7ef4
 	}
 }
 
@@ -152,13 +142,8 @@
 	checkPendingPeerCount([]int{}, cluster, c)
 }
 
-<<<<<<< HEAD
-func (s *baseCluster) newBootstrapRequest(c *C, clusterID uint64, storeAddr string) *pdpb.BootstrapRequest {
-	store := s.newStore(c, 0, storeAddr)
-=======
 func (s *testClusterInfoSuite) TestRegionRemovePendingPeer3C(c *C) {
 	cluster, regions := s.setUpTestCluster(c)
->>>>>>> 3f6a7ef4
 
 	for i, region := range regions {
 		region = region.Clone(core.WithPendingPeers([]*metapb.Peer{region.GetPeers()[rand.Intn(len(region.GetPeers()))]}))
@@ -319,30 +304,6 @@
 	c.Assert(err, IsNil)
 	cluster := createTestRaftCluster(mockid.NewIDAllocator(), opt, core.NewStorage(kv.NewMemoryKV()))
 
-<<<<<<< HEAD
-	// Put new store with a duplicated address when old store is up will fail.
-	_, err = putStore(c, s.grpcPDClient, clusterID, s.newStore(c, 0, store.GetAddress()))
-	c.Assert(err, NotNil)
-
-	// Put new store with a duplicated address when old store is offline will fail.
-	s.resetStoreState(c, store.GetId(), metapb.StoreState_Offline)
-	_, err = putStore(c, s.grpcPDClient, clusterID, s.newStore(c, 0, store.GetAddress()))
-	c.Assert(err, NotNil)
-
-	// Put new store with a duplicated address when old store is tombstone is OK.
-	s.resetStoreState(c, store.GetId(), metapb.StoreState_Tombstone)
-	_, err = putStore(c, s.grpcPDClient, clusterID, s.newStore(c, 0, store.GetAddress()))
-	c.Assert(err, IsNil)
-
-	// Put a new store.
-	_, err = putStore(c, s.grpcPDClient, clusterID, s.newStore(c, 0, "127.0.0.1:12345"))
-	c.Assert(err, IsNil)
-
-	// Put an existed store with duplicated address with other old stores.
-	s.resetStoreState(c, store.GetId(), metapb.StoreState_Up)
-	_, err = putStore(c, s.grpcPDClient, clusterID, s.newStore(c, store.GetId(), "127.0.0.1:12345"))
-	c.Assert(err, NotNil)
-=======
 	// 1: [nil, nil)
 	region1 := core.NewRegionInfo(&metapb.Region{Id: 1, RegionEpoch: &metapb.RegionEpoch{Version: 1, ConfVer: 1}}, nil)
 	c.Assert(cluster.processRegionHeartbeat(region1), IsNil)
@@ -375,7 +336,6 @@
 	c.Assert(cluster.GetRegionInfoByKey([]byte("n")), IsNil)
 	c.Assert(cluster.processRegionHeartbeat(region3), IsNil)
 	checkRegion(c, cluster.GetRegionInfoByKey([]byte("n")), region3)
->>>>>>> 3f6a7ef4
 }
 
 func (s *testClusterInfoSuite) TestRegionSplitAndMerge3C(c *C) {
@@ -618,7 +578,7 @@
 	}
 }
 
-func (s *baseCluster) newStore(c *C, storeID uint64, addr string, version string) *metapb.Store {
+func (s *baseCluster) newStore(c *C, storeID uint64, addr string) *metapb.Store {
 	if storeID == 0 {
 		storeID = s.allocID(c)
 	}
@@ -700,7 +660,7 @@
 }
 
 func (s *baseCluster) newBootstrapRequest(c *C, clusterID uint64, storeAddr string) *pdpb.BootstrapRequest {
-	store := s.newStore(c, 0, storeAddr, "2.1.0")
+	store := s.newStore(c, 0, storeAddr)
 
 	req := &pdpb.BootstrapRequest{
 		Header: testutil.NewRequestHeader(clusterID),
@@ -849,26 +809,26 @@
 	c.Assert(err, IsNil)
 
 	// Put new store with a duplicated address when old store is up will fail.
-	_, err = putStore(c, s.grpcPDClient, clusterID, s.newStore(c, 0, store.GetAddress(), "2.1.0"))
+	_, err = putStore(c, s.grpcPDClient, clusterID, s.newStore(c, 0, store.GetAddress()))
 	c.Assert(err, NotNil)
 
 	// Put new store with a duplicated address when old store is offline will fail.
 	s.resetStoreState(c, store.GetId(), metapb.StoreState_Offline)
-	_, err = putStore(c, s.grpcPDClient, clusterID, s.newStore(c, 0, store.GetAddress(), "2.1.0"))
+	_, err = putStore(c, s.grpcPDClient, clusterID, s.newStore(c, 0, store.GetAddress()))
 	c.Assert(err, NotNil)
 
 	// Put new store with a duplicated address when old store is tombstone is OK.
 	s.resetStoreState(c, store.GetId(), metapb.StoreState_Tombstone)
-	_, err = putStore(c, s.grpcPDClient, clusterID, s.newStore(c, 0, store.GetAddress(), "2.1.0"))
+	_, err = putStore(c, s.grpcPDClient, clusterID, s.newStore(c, 0, store.GetAddress()))
 	c.Assert(err, IsNil)
 
 	// Put a new store.
-	_, err = putStore(c, s.grpcPDClient, clusterID, s.newStore(c, 0, "127.0.0.1:12345", "2.1.0"))
+	_, err = putStore(c, s.grpcPDClient, clusterID, s.newStore(c, 0, "127.0.0.1:12345"))
 	c.Assert(err, IsNil)
 
 	// Put an existed store with duplicated address with other old stores.
 	s.resetStoreState(c, store.GetId(), metapb.StoreState_Up)
-	_, err = putStore(c, s.grpcPDClient, clusterID, s.newStore(c, store.GetId(), "127.0.0.1:12345", "2.1.0"))
+	_, err = putStore(c, s.grpcPDClient, clusterID, s.newStore(c, store.GetId(), "127.0.0.1:12345"))
 	c.Assert(err, NotNil)
 }
 
